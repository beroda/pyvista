name: Unit Testing and Deployment

# zizmor ignore note: All caching for pushes to main should be disabled with the `USE_CACHE` env var
on: # zizmor: ignore[cache-poisoning]
  pull_request:
  merge_group:
  workflow_dispatch:
  schedule:
    - cron: "0 4 * * *"
  push:
    tags:
      - "*"
    branches:
      - main

concurrency:
  group: ${{ github.workflow }}-${{ github.ref }}
  cancel-in-progress: true

env:
  ALLOW_PLOTTING: true
  SHELLOPTS: "errexit:pipefail"
  USE_CACHE: ${{
    (
    (github.event_name == 'workflow_dispatch' && github.event.inputs.cache == 'true') ||
    (github.event_name == 'pull_request') ||
    (github.event_name == 'push')
    ) &&
    !startsWith(github.ref, 'refs/tags/v') &&
    !startsWith(github.ref, 'refs/heads/release/') &&
    !startsWith(github.ref, 'refs/heads/main')
    }}
  LINUX_PLOTTING_ARGS: >
    -v --cov=pyvista --cov-append --cov-report=xml --cov-branch
    --fail_extra_image_cache --generated_image_dir debug_images
  PLOTTING_TEST_MODULES_CHARTS: "tests/plotting/test_charts.py"
  PLOTTING_TEST_MODULES_NO_CHARTS: >
    --ignore=tests/core
    --ignore=tests/doc
    --ignore=tests/examples
    --ignore=tests/namespace
    --ignore=tests/plotting/test_charts.py
    --ignore=tests/typing

permissions:
  id-token: none

jobs:
  macOS:
    strategy:
      fail-fast: false
      matrix:
        config:
          - { os: macos-13, python-version: "3.9" }
          - { os: macos-14, python-version: "3.10" }
          - { os: macos-latest, python-version: "3.11" }
          - { os: macos-latest, python-version: "3.12" }
          - { os: macos-latest, python-version: "3.13" }

    runs-on: ${{ matrix.config.os }}
    name: Mac OS (py${{ matrix.config.python-version }})

    steps:
      - uses: actions/checkout@v4
        with:
          persist-credentials: false

      - name: Set up Python ${{ matrix.config.python-version }}
        uses: actions/setup-python@v5
        with:
          python-version: ${{ matrix.config.python-version }}
          cache: ${{ env.USE_CACHE == 'true' && 'pip' || '' }}

      - name: Install tox-uv
        run: pip install tox-uv

      - name: Core Testing (no GL)
        run: tox run -e py${{ matrix.config.python-version }}-core --colored=yes

      - name: Plotting Testing (uses GL)
        if: always()
        run: tox run -e py${{ matrix.config.python-version }}-plotting --colored=yes

      - name: Upload Generated Images
        if: always()
        uses: actions/upload-artifact@v4
        with:
          name: debug_images-${{ github.job }}-${{ join(matrix.config.* , '-') }}
          path: debug_images

  Linux:
    runs-on: ubuntu-22.04
    strategy:
      fail-fast: false

      # see discussion at https://github.com/pyvista/pyvista/issues/2867
      matrix:
        include:
          # numeric numpy versions are ~= conditions, e.g. "1.23" means "numpy~=1.23.0"
          - python-version: "3.9"
            vtk-version: "9.0.3" # Requires numpy~=1.23
            numpy-version: "1.23"
          - python-version: "3.9"
            vtk-version: "9.1"
            numpy-version: "1.26" # Test numpy 1.26
          - python-version: "3.10"
            vtk-version: "9.2.2"
            numpy-version: "latest"
          - python-version: "3.11"
            vtk-version: "9.2.6"
            numpy-version: "latest"
          - python-version: "3.12"
            vtk-version: "9.3.1"
            numpy-version: "latest"
          - python-version: "3.13"
            vtk-version: "9.4.2"
            numpy-version: "latest"
          - python-version: "3.13"
            vtk-version: "latest"
            numpy-version: "nightly"
    name: Linux (py${{ matrix.python-version }}, VTK ${{ matrix.vtk-version }}, Numpy ${{ matrix.numpy-version }})
    env:
      TOX_FACTOR: py${{matrix.python-version}}-numpy_${{matrix.numpy-version}}-vtk_${{matrix.vtk-version}}
    steps:
      - uses: actions/checkout@v4
        with:
          fetch-depth: 2
          persist-credentials: false

      - name: Install uv and set the python version ${{ matrix.python-version }}
        uses: astral-sh/setup-uv@v5
        with:
          python-version: ${{ matrix.python-version }}

      - name: Install tox-uv
        run: uv pip install tox-uv

      - uses: awalsh128/cache-apt-pkgs-action@v1.5.0
        if: always()
        with:
          packages: xvfb
          version: 3.0

      - uses: actions/cache@v4
        with:
          path: ~/.local/share/pyvista/examples
          key: Examples-1-${{ hashFiles('*') }}
          restore-keys: |
            Examples-1-

      - name: Core Testing (no GL)
        run: tox run -e ${{env.TOX_FACTOR}}-cov-core --colored=yes # zizmor: ignore[template-injection]

      - name: Plotting Testing (uses GL)
        if: always()
<<<<<<< HEAD
        run: xvfb-run -a tox run -e ${{env.TOX_FACTOR}}-cov-plotting --colored=yes # zizmor: ignore[template-injection]
=======
        run: |
          xvfb-run -s '-maxclients 2048' -a python -m pytest \
            $PLOTTING_TEST_MODULES_NO_CHARTS \
            $LINUX_PLOTTING_ARGS

      - name: Plotting Testing (charts only)
        run: |
          xvfb-run -s '-maxclients 2048' -a python -m pytest \
            $PLOTTING_TEST_MODULES_CHARTS \
            $LINUX_PLOTTING_ARGS
>>>>>>> 0f8a9001

      - name: Upload Generated Images
        if: always()
        uses: actions/upload-artifact@v4
        with:
          name: debug_images-${{ github.job }}-${{ join(matrix.* , '-') }}
          path: debug_images

      - name: Install coverage
        run: uv pip install coverage

      - uses: codecov/codecov-action@v5
        name: "Upload coverage to CodeCov"
        env:
          CODECOV_TOKEN: ${{ secrets.CODECOV_TOKEN }}

      - name: Check package
        run: tox run -e package-check --colored=yes

      - name: Upload to PyPi
        if: matrix.python-version == '3.9' && startsWith(github.ref, 'refs/tags/v')
        run: tox run -e package-publish --colored=yes
        env:
          TWINE_USERNAME: __token__
          TWINE_PASSWORD: ${{ secrets.PYPI_TOKEN }}
          TWINE_REPOSITORY_URL: "https://upload.pypi.org/legacy/"

  VTK-dev:
    # For PRs, only run this job if the 'vtk-dev-testing' label is applied
    if: |
      (github.event_name != 'pull_request' && github.event_name != 'push') ||
      contains(github.event.pull_request.labels.*.name, 'vtk-dev-testing')
    name: Linux VTK Dev Testing
    permissions:
      contents: read
    runs-on: ubuntu-22.04
    strategy:
      fail-fast: false
      matrix:
        python-version: ["3.13"]
    steps:
      - uses: actions/checkout@v4
        with:
          fetch-depth: 2
          persist-credentials: false

      - name: Install uv and set the python version ${{ matrix.python-version }}
        uses: astral-sh/setup-uv@v5
        with:
          python-version: ${{ matrix.python-version }}

      - name: Install tox-uv
        run: uv pip install tox-uv

      - uses: awalsh128/cache-apt-pkgs-action@v1.5.0
        with:
          packages: xvfb
          version: 3.0

      - uses: actions/cache@v4
        with:
          path: ~/.local/share/pyvista/examples
          key: Examples-1-${{ hashFiles('*') }}
          restore-keys: |
            Examples-1-

      - name: Core Testing (no GL)
        run: tox run -e py${{ matrix.python-version }}-core-vtk_main --colored=yes

      - name: Plotting Testing (uses GL)
        if: always()
<<<<<<< HEAD
        run: xvfb-run -a tox run -e py${{ matrix.python-version }}-plotting-vtk_main --colored=yes
=======
        run: |
          xvfb-run -s '-maxclients 2048' -a python -m pytest \
            $PLOTTING_TEST_MODULES_NO_CHARTS \
            $LINUX_PLOTTING_ARGS

      - name: Plotting Testing (charts only)
        run: |
          xvfb-run -s '-maxclients 2048' -a python -m pytest \
            $PLOTTING_TEST_MODULES_CHARTS \
            $LINUX_PLOTTING_ARGS
>>>>>>> 0f8a9001

      - name: Upload Generated Images
        if: always()
        uses: actions/upload-artifact@v4
        with:
          name: debug_images-${{ github.job }}-${{ join(matrix.* , '-') }}
          path: debug_images

  windows:
    runs-on: windows-latest
    env:
      CI_WINDOWS: true
      PYVISTA_USERDATA_PATH: ${{ github.workspace }}\.pyvista_examples
    strategy:
      fail-fast: false
      matrix:
        python-version: ["3.9", "3.10", "3.11", "3.12", "3.13"]
    name: Windows (py${{ matrix.python-version }})
    steps:
      - uses: actions/checkout@v4
        with:
          persist-credentials: false

      - name: Install uv and set the python version ${{ matrix.python-version }}
        uses: astral-sh/setup-uv@v5
        with:
          python-version: ${{ matrix.python-version }}

      - name: Set up headless display
        uses: pyvista/setup-headless-display-action@v4.2

      - name: Install tox-uv
        run: uv pip install tox-uv

      - name: Create example data path
        run: mkdir ${{ env.PYVISTA_USERDATA_PATH }} # zizmor: ignore[template-injection]

      - name: Cache example data path
        uses: actions/cache@v4
        with:
          path: ${{ env.PYVISTA_USERDATA_PATH }}
          key: Examples-1-${{ hashFiles('*') }}
          restore-keys: |
            Examples-1-

      - name: Core Testing (no GL)
        run: tox run -e py${{ matrix.python-version }}-core --colored=yes

      - name: Plotting Testing (uses GL)
        if: always()
        run: tox run -e py${{ matrix.python-version }}-plotting --colored=yes

      - name: Upload Generated Images
        if: always()
        uses: actions/upload-artifact@v4
        with:
          name: debug_images-${{ github.job }}-${{ join(matrix.* , '-') }}
          path: debug_images<|MERGE_RESOLUTION|>--- conflicted
+++ resolved
@@ -153,20 +153,11 @@
 
       - name: Plotting Testing (uses GL)
         if: always()
-<<<<<<< HEAD
-        run: xvfb-run -a tox run -e ${{env.TOX_FACTOR}}-cov-plotting --colored=yes # zizmor: ignore[template-injection]
-=======
-        run: |
-          xvfb-run -s '-maxclients 2048' -a python -m pytest \
-            $PLOTTING_TEST_MODULES_NO_CHARTS \
-            $LINUX_PLOTTING_ARGS
+        run: xvfb-run -s '-maxclients 2048' tox run -e ${{env.TOX_FACTOR}}-cov-plotting --colored=yes -- --ignore=tests/plotting/test_charts.py # zizmor: ignore[template-injection]
 
       - name: Plotting Testing (charts only)
-        run: |
-          xvfb-run -s '-maxclients 2048' -a python -m pytest \
-            $PLOTTING_TEST_MODULES_CHARTS \
-            $LINUX_PLOTTING_ARGS
->>>>>>> 0f8a9001
+        if: always()
+        run: xvfb-run -s '-maxclients 2048' tox run -e ${{env.TOX_FACTOR}}-cov-plotting --colored=yes -- tests/plotting/test_charts.py # zizmor: ignore[template-injection]
 
       - name: Upload Generated Images
         if: always()
@@ -238,20 +229,11 @@
 
       - name: Plotting Testing (uses GL)
         if: always()
-<<<<<<< HEAD
-        run: xvfb-run -a tox run -e py${{ matrix.python-version }}-plotting-vtk_main --colored=yes
-=======
-        run: |
-          xvfb-run -s '-maxclients 2048' -a python -m pytest \
-            $PLOTTING_TEST_MODULES_NO_CHARTS \
-            $LINUX_PLOTTING_ARGS
+        run: xvfb-run -s '-maxclients 2048' tox run -e ${{env.TOX_FACTOR}}-cov-plotting --colored=yes -- --ignore=tests/plotting/test_charts.py # zizmor: ignore[template-injection]
 
       - name: Plotting Testing (charts only)
-        run: |
-          xvfb-run -s '-maxclients 2048' -a python -m pytest \
-            $PLOTTING_TEST_MODULES_CHARTS \
-            $LINUX_PLOTTING_ARGS
->>>>>>> 0f8a9001
+        if: always()
+        run: xvfb-run -s '-maxclients 2048' tox run -e ${{env.TOX_FACTOR}}-cov-plotting --colored=yes -- tests/plotting/test_charts.py # zizmor: ignore[template-injection]
 
       - name: Upload Generated Images
         if: always()
