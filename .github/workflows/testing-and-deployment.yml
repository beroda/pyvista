name: Unit Testing and Deployment

# zizmor ignore note: All caching for pushes to main should be disabled with the `USE_CACHE` env var
on: # zizmor: ignore[cache-poisoning]
  pull_request:
  merge_group:
  workflow_dispatch:
  schedule:
    - cron: "0 4 * * *"
  push:
    tags:
      - "*"
    branches:
      - main

concurrency:
  group: ${{ github.workflow }}-${{ github.ref }}
  cancel-in-progress: true

env:
  ALLOW_PLOTTING: true
  SHELLOPTS: "errexit:pipefail"
  PYTEST_ADDOPTS: "--color=yes"
  USE_CACHE: ${{
    (
    (github.event_name == 'workflow_dispatch' && github.event.inputs.cache == 'true') ||
    (github.event_name == 'pull_request') ||
    (github.event_name == 'push')
    ) &&
    !startsWith(github.ref, 'refs/tags/v') &&
    !startsWith(github.ref, 'refs/heads/release/') &&
    !startsWith(github.ref, 'refs/heads/main')
    }}
<<<<<<< HEAD
  CACHE_FOLDER_NAME: vtk-data
  PYVISTA_USERDATA_PATH: ${{ github.workspace }}/vtk-data
=======
  LINUX_PLOTTING_ARGS: >
    -v --cov=pyvista --cov-append --cov-report=xml --cov-branch
    --fail_extra_image_cache --generated_image_dir debug_images
  PLOTTING_TEST_MODULES_CHARTS: "tests/plotting/test_charts.py"
  PLOTTING_TEST_MODULES_NO_CHARTS: >
    --ignore=tests/core
    --ignore=tests/doc
    --ignore=tests/examples
    --ignore=tests/namespace
    --ignore=tests/plotting/test_charts.py
    --ignore=tests/typing
>>>>>>> 0f8a9001

permissions:
  id-token: none

jobs:
  cache-vtk-data:
    name: Cache vtk-data Repo
    runs-on: ubuntu-22.04
    outputs:
      key: ${{ steps.restore-cache-vtk-data.outputs.cache-primary-key }}
    steps:
      - name: Get vtk-data commit
        run: echo VTK_DATA_COMMIT=$(git ls-remote https://github.com/pyvista/vtk-data HEAD | awk '{ print $1}') >> $GITHUB_ENV

      - name: Test if the example data cache exists
        id: restore-cache-vtk-data
        uses: actions/cache/restore@v4
        with:
          path: ${{ env.CACHE_FOLDER_NAME }}
          key: vtk-data-${{ env.VTK_DATA_COMMIT }}
          lookup-only: true

      - name: Clone vtk-data if the cache does not exists # zizmor: ignore[artipacked]
        if: steps.restore-cache-vtk-data.outputs.cache-hit != 'true'
        uses: actions/checkout@v4
        with:
          repository: pyvista/vtk-data
          path: ${{ env.CACHE_FOLDER_NAME }}

      - name: Create the example data cache
        if: steps.restore-cache-vtk-data.outputs.cache-hit != 'true'
        id: save-cache-vtk-data
        uses: actions/cache/save@v4
        with:
          path: ${{ env.CACHE_FOLDER_NAME }}
          key: vtk-data-${{ env.VTK_DATA_COMMIT }}
          enableCrossOsArchive: true

  macOS:
    name: Mac OS Unit Testing
    strategy:
      fail-fast: false
      matrix:
        config:
          - { os: macos-13, python-version: "3.9" }
          - { os: macos-14, python-version: "3.10" }
          - { os: macos-latest, python-version: "3.11" }
          - { os: macos-latest, python-version: "3.12" }
          - { os: macos-latest, python-version: "3.13" }

    runs-on: ${{ matrix.config.os }}
    needs: cache-vtk-data

    steps:
      - uses: actions/checkout@v4
        with:
          persist-credentials: false

      - name: Set up Python ${{ matrix.config.python-version }}
        uses: actions/setup-python@v5
        with:
          python-version: ${{ matrix.config.python-version }}
          cache: ${{ env.USE_CACHE == 'true' && 'pip' || '' }}

      - name: Restore example data cache
        uses: actions/cache/restore@v4
        with:
          path: ${{ env.CACHE_FOLDER_NAME }}
          key: ${{ needs.cache-vtk-data.outputs.key }}
          enableCrossOsArchive: true
          fail-on-cache-miss: true

      - name: Install PyVista test dependencies
        run: |
          pip install --upgrade pip
          pip install . --group test

      - name: Report
        run: python -c "import pyvista;print(pyvista.Report(gpu=False));from pyvista import examples;print('User data path:', examples.USER_DATA_PATH)"

      - name: Test Core API
        run: pytest -v --ignore=tests/plotting --test_downloads

      - name: Test Plotting
        if: always()
        run: pytest -v tests/plotting --fail_extra_image_cache --generated_image_dir debug_images

      - name: Upload Generated Images
        if: always()
        uses: actions/upload-artifact@v4
        with:
          name: debug_images-${{ github.job }}-${{ join(matrix.config.* , '-') }}
          path: debug_images

  Linux:
    name: Linux Unit Testing
    runs-on: ubuntu-22.04
    needs: cache-vtk-data
    strategy:
      fail-fast: false

      # see discussion at https://github.com/pyvista/pyvista/issues/2867
      matrix:
        include:
          # numeric numpy versions are ~= conditions, e.g. "1.23" means "numpy~=1.23.0"
          - python-version: "3.9"
            vtk-version: "9.0.3" # Requires numpy~=1.23
            numpy-version: "1.23"
          - python-version: "3.9"
            vtk-version: "9.1"
            numpy-version: "1.26" # Test numpy 1.26
          - python-version: "3.10"
            vtk-version: "9.2.2"
            numpy-version: "latest"
          - python-version: "3.11"
            vtk-version: "9.2.6"
            numpy-version: "latest"
          - python-version: "3.12"
            vtk-version: "9.3.1"
            numpy-version: "latest"
          - python-version: "3.13"
            vtk-version: "9.4.2"
            numpy-version: "latest"
          - python-version: "3.13"
            vtk-version: "latest"
            numpy-version: "nightly"
    steps:
      - uses: actions/checkout@v4
        with:
          fetch-depth: 2
          persist-credentials: false

      - name: Set up Python ${{ matrix.python-version }}
        uses: actions/setup-python@v5
        with:
          python-version: ${{ matrix.python-version }}
          cache: "pip"

      - name: Cache example data
        uses: actions/cache/restore@v4
        with:
          path: ${{ env.CACHE_FOLDER_NAME }}
          key: ${{ needs.cache-vtk-data.outputs.key }}
          enableCrossOsArchive: true
          fail-on-cache-miss: true

      - name: Build wheel and install pyvista
        run: |
          pip install build
          python -m build --wheel
          pip install dist/pyvista*.whl

      - name: Set up vtk
        if: ${{ matrix.vtk-version != 'latest' }}
        run: pip install vtk==${{ matrix.vtk-version }}

      # Make sure PyVista does not break from non-core dependencies
      - name: Software Report (Core Dependencies)
        run: python -c "import pyvista; print(pyvista.Report());"

      - name: Install Testing Requirements
        run: |
          pip install --upgrade pip
          pip install . --group test

      - name: Set up numpy
        if: ${{ matrix.numpy-version != 'latest' && matrix.numpy-version != 'nightly' }}
        run: pip install 'numpy~=${{ matrix.numpy-version }}.0'

      - name: Limit Matplotlib for VTK<9.2.2
        if: ${{ matrix.vtk-version == '9.1' || matrix.vtk-version == '9.0.3' }}
        run: pip install 'matplotlib<3.6'

      - name: Install latest numpy 2.0 beta/rc
        if: ${{ matrix.numpy-version == 'nightly' }}
        run: |
          pip uninstall numpy matplotlib -y
          pip install --pre --no-deps -i https://pypi.anaconda.org/scientific-python-nightly-wheels/simple matplotlib
          pip install --pre --no-deps -i https://pypi.anaconda.org/scientific-python-nightly-wheels/simple numpy

      - name: Core Testing (no GL)
        run: python -m pytest --cov=pyvista --cov-branch -v --ignore=tests/plotting --test_downloads

      - uses: awalsh128/cache-apt-pkgs-action@v1.5.0
        if: always()
        with:
          packages: xvfb
          version: 3.0

      - name: Software Report (Plotting Dependencies)
        if: always()
        run: xvfb-run -a python -c "import pyvista; print(pyvista.Report());"

      - name: Plotting Testing (uses GL)
        if: always()
        run: |
          xvfb-run -s '-maxclients 2048' -a python -m pytest \
            $PLOTTING_TEST_MODULES_NO_CHARTS \
            $LINUX_PLOTTING_ARGS

      - name: Plotting Testing (charts only)
        run: |
          xvfb-run -s '-maxclients 2048' -a python -m pytest \
            $PLOTTING_TEST_MODULES_CHARTS \
            $LINUX_PLOTTING_ARGS

      - name: Upload Generated Images
        if: always()
        uses: actions/upload-artifact@v4
        with:
          name: debug_images-${{ github.job }}-${{ join(matrix.* , '-') }}
          path: debug_images

      - name: Software Report
        if: always()
        run: |
          xvfb-run -a python -c "import pyvista; print(pyvista.Report()); from pyvista import examples; print('User data path:', examples.USER_DATA_PATH)"
          which python
          pip list

      - uses: codecov/codecov-action@v5
        name: "Upload coverage to CodeCov"
        env:
          CODECOV_TOKEN: ${{ secrets.CODECOV_TOKEN }}

      - name: Check package
        run: |
          pip install build twine
          python -m build
          twine check --strict dist/*

      - name: Upload to PyPi
        if: matrix.python-version == '3.9' && startsWith(github.ref, 'refs/tags/v')
        run: |
          twine upload --skip-existing dist/pyvista*
        env:
          TWINE_USERNAME: __token__
          TWINE_PASSWORD: ${{ secrets.PYPI_TOKEN }}
          TWINE_REPOSITORY_URL: "https://upload.pypi.org/legacy/"

  VTK-dev:
    # For PRs, only run this job if the 'vtk-dev-testing' label is applied
    if: |
      (github.event_name != 'pull_request' && github.event_name != 'push') ||
      contains(github.event.pull_request.labels.*.name, 'vtk-dev-testing')
    name: Linux VTK Dev Testing
    permissions:
      contents: read
    runs-on: ubuntu-22.04
    needs: cache-vtk-data
    strategy:
      fail-fast: false
      matrix:
        python-version: ["3.13"]
    steps:
      - uses: actions/checkout@v4
        with:
          fetch-depth: 2
          persist-credentials: false

      - name: Set up Python ${{ matrix.python-version }}
        uses: actions/setup-python@v5
        with:
          python-version: ${{ matrix.python-version }}
          cache: "pip"

      - name: Cache example data
        uses: actions/cache/restore@v4
        with:
          path: ${{ env.CACHE_FOLDER_NAME }}
          key: ${{ needs.cache-vtk-data.outputs.key }}
          enableCrossOsArchive: true
          fail-on-cache-miss: true

      - name: Install Testing Requirements
        run: |
          pip install --upgrade pip
          pip install . --group test

      - name: Install VTK dev wheel
        run: |
          pip install --upgrade vtk --pre --no-cache --extra-index-url https://wheels.vtk.org

      - name: Core Testing (no GL)
        run: python -m pytest --cov=pyvista --cov-branch -v --ignore=tests/plotting --test_downloads

      - uses: awalsh128/cache-apt-pkgs-action@v1.5.0
        if: always()
        with:
          packages: xvfb
          version: 3.0

      - name: Software Report (Plotting Dependencies)
        if: always()
        run: xvfb-run -a python -c "import pyvista; print(pyvista.Report());"

      - name: Plotting Testing (uses GL)
        if: always()
        run: |
          xvfb-run -s '-maxclients 2048' -a python -m pytest \
            $PLOTTING_TEST_MODULES_NO_CHARTS \
            $LINUX_PLOTTING_ARGS

      - name: Plotting Testing (charts only)
        run: |
          xvfb-run -s '-maxclients 2048' -a python -m pytest \
            $PLOTTING_TEST_MODULES_CHARTS \
            $LINUX_PLOTTING_ARGS

      - name: Upload Generated Images
        if: always()
        uses: actions/upload-artifact@v4
        with:
          name: debug_images-${{ github.job }}-${{ join(matrix.* , '-') }}
          path: debug_images

      - name: Software Report
        if: always()
        run: |
          xvfb-run -a python -c "import pyvista; print(pyvista.Report()); from pyvista import examples; print('User data path:', examples.USER_DATA_PATH)"
          which python
          pip list
          pip show vtk

  windows:
    name: Windows Unit Testing
    runs-on: windows-latest
    needs: cache-vtk-data
    env:
      CI_WINDOWS: true
    strategy:
      fail-fast: false
      matrix:
        python-version: ["3.9", "3.10", "3.11", "3.12", "3.13"]
    steps:
      - uses: actions/checkout@v4
        with:
          persist-credentials: false

      - name: Set up Python
        uses: actions/setup-python@v5
        with:
          python-version: ${{ matrix.python-version }}
          cache: "pip"

      - name: Cache example data
        uses: actions/cache/restore@v4
        with:
          path: ${{ env.CACHE_FOLDER_NAME }}
          key: ${{ needs.cache-vtk-data.outputs.key }}
          enableCrossOsArchive: true
          fail-on-cache-miss: true

      - name: Set up headless display
        uses: pyvista/setup-headless-display-action@v4.2

      - name: Install PyVista test dependencies
        run: |
          python -m pip install --upgrade pip
          pip install . --group test

      - name: Report
        run: python -c "import pyvista; print(pyvista.Report(gpu=False)); from pyvista import examples; print('User data path:', examples.USER_DATA_PATH)"

      - name: Test Core API
        run: python -m pytest -v --ignore=tests/plotting --test_downloads

      - name: Test Plotting
        if: always()
        run: python -m pytest -v tests/plotting --fail_extra_image_cache --generated_image_dir debug_images

      - name: Upload Generated Images
        if: always()
        uses: actions/upload-artifact@v4
        with:
          name: debug_images-${{ github.job }}-${{ join(matrix.* , '-') }}
          path: debug_images<|MERGE_RESOLUTION|>--- conflicted
+++ resolved
@@ -31,10 +31,8 @@
     !startsWith(github.ref, 'refs/heads/release/') &&
     !startsWith(github.ref, 'refs/heads/main')
     }}
-<<<<<<< HEAD
   CACHE_FOLDER_NAME: vtk-data
   PYVISTA_USERDATA_PATH: ${{ github.workspace }}/vtk-data
-=======
   LINUX_PLOTTING_ARGS: >
     -v --cov=pyvista --cov-append --cov-report=xml --cov-branch
     --fail_extra_image_cache --generated_image_dir debug_images
@@ -46,7 +44,6 @@
     --ignore=tests/namespace
     --ignore=tests/plotting/test_charts.py
     --ignore=tests/typing
->>>>>>> 0f8a9001
 
 permissions:
   id-token: none
