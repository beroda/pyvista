"""Downloadable datasets collected from various sources.

Once downloaded, these datasets are stored locally allowing for the
rapid reuse of these datasets.

Examples
--------
>>> from pyvista import examples
>>> mesh = examples.download_saddle_surface()
>>> mesh.plot()

"""

from functools import partial
import glob
import os
import shutil
from typing import Union
from urllib.request import urlretrieve
import zipfile

import numpy as np

import pyvista
from pyvista import _vtk
from pyvista.core.errors import VTKVersionError

CACHE_VERSION = 2


def _check_examples_path():
    """Check if the examples path exists."""
    if not pyvista.EXAMPLES_PATH:
        raise FileNotFoundError(
            'EXAMPLES_PATH does not exist.  Try setting the '
            'environment variable `PYVISTA_USERDATA_PATH` '
            'to a writable path and restarting python'
        )


def _cache_version(cache_version_file) -> int:
    """Return the cache version."""
    if os.path.isfile(cache_version_file):
        with open(cache_version_file) as fid:
            try:
                return int(fid.read())
            except:
                pass
    return 0


def _verify_cache_integrity():  # pragma: no cover
    """Verify that the version of the cache matches the expected version.

    Clears cache when there is a version mismatch. This avoids any potential
    issues with old file structures due to changed download methods.

    """
    cache_version_file = os.path.join(pyvista.EXAMPLES_PATH, 'VERSION')
    cache_version = _cache_version(cache_version_file)

    # clear with no version file or an old cache version
    if cache_version < CACHE_VERSION:
        delete_downloads()
        with open(cache_version_file, 'w') as fid:
            fid.write(str(CACHE_VERSION))


def delete_downloads():
    """Delete all downloaded examples to free space or update the files.

    Returns
    -------
    bool
        Returns ``True``.

    Examples
    --------
    Delete all local downloads.

    >>> from pyvista import examples
    >>> examples.delete_downloads()  # doctest:+SKIP
    True

    """
    _check_examples_path()
    if os.path.isdir(pyvista.EXAMPLES_PATH):
        shutil.rmtree(pyvista.EXAMPLES_PATH)
    os.makedirs(pyvista.EXAMPLES_PATH)
    return True


def _decompress(filename, output_path):
    _check_examples_path()
    zip_ref = zipfile.ZipFile(filename, 'r')
    zip_ref.extractall(output_path)
    return zip_ref.close()


def _get_vtk_file_url(filename):
    return f'https://github.com/pyvista/vtk-data/raw/master/Data/{filename}'


def _http_request(url, progress_bar=False):  # pragma: no cover
    """Download a file from a url using ``urlretrieve``.

    Inspired by https://stackoverflow.com/a/53877507/3369879

    Parameters
    ----------
    url : str
        URL of the file to download.

    progress_bar : bool, default: False
        Display a progress_bar bar when downloading the file.

    Returns
    -------
    str
        Filename of the downloaded file.

    http.client.HTTPMessage
        The headers returned by urlretrieve.

    """
    if progress_bar:

        try:
            from tqdm import tqdm
        except ModuleNotFoundError:
            raise ModuleNotFoundError(
                'Install `tqdm` for download progress bars with:\n\n' 'pip install tqdm'
            ) from None

        class DownloadProgressBar(tqdm):
            """Download progress bar."""

            def update_to(self, b=1, bsize=1, tsize=None):
                """Update the progress bar."""
                if tsize is not None:
                    self.total = tsize
                    self.update(b * bsize - self.n)

        desc = f"Downloading {url.split('/')[-1]}"

        with DownloadProgressBar(unit='B', unit_scale=True, miniters=1, desc=desc) as pbar:
            return urlretrieve(url, reporthook=pbar.update_to)
    else:
        return urlretrieve(url)


def _repo_file_request(repo_path, filename):
    return os.path.join(repo_path, 'Data', filename), None


def _retrieve_file(retriever, filename):
    """Retrieve a file and cache it in pyvsita.EXAMPLES_PATH.

    Parameters
    ----------
    retriever : str or callable
        If str, it is treated as a url.
        If callable, the function must take no arguments and must
        return a tuple like (file_path, resp), where file_path is
        the path to the file to use.
    filename : str
        The name of the file.

    Returns
    -------
    str
        Path to the downloaded file.
    http.client.HTTPMessage
        HTTP download Response.

    """
    _check_examples_path()

    # First check if file has already been downloaded
    local_path = os.path.join(pyvista.EXAMPLES_PATH, filename)
    if os.path.isfile(local_path):
        return local_path, None

    if isinstance(retriever, str):  # pragma: no cover
        retriever = partial(_http_request, retriever, progress_bar=True)
    saved_file, resp = retriever()

    # Make sure folder exists
    local_dir = os.path.dirname(local_path)
    if not os.path.isdir(local_dir):
        os.makedirs(local_dir)

    if pyvista.VTK_DATA_PATH is None:
        shutil.move(saved_file, local_path)
    else:
        if os.path.isdir(saved_file):
            shutil.copytree(saved_file, local_path)
        else:
            shutil.copy(saved_file, local_path)

    return local_path, resp


def _retrieve_zip(retriever, filename):
    """Retrieve a zip and cache it in pyvista.EXAMPLES_PATH.

    Parameters
    ----------
    retriever : str or callable
        If str, it is treated as a URL.
        If callable, the function must take no arguments and must
        return a tuple like (file_path, resp), where file_path is
        the path to the file to use.

    filename : str
        The name of the file.

    Returns
    -------
    str
        Path of the directory with the unzipped files.

    http.client.HTTPMessage
        HTTP download Response.

    """
    _check_examples_path()

    # First check if file has already been downloaded
    local_path_zip_dir = os.path.join(pyvista.EXAMPLES_PATH, filename)
    if os.path.isdir(local_path_zip_dir):
        return local_path_zip_dir, None
    if isinstance(retriever, str):  # pragma: no cover
        retriever = partial(_http_request, retriever)
    saved_file, resp = retriever()

    # Edge case where retriever saves to an identical location as the saved
    # file name.
    if filename == saved_file:  # pragma: no cover
        new_saved_file = saved_file + '.download'
        os.rename(saved_file, new_saved_file)
        saved_file = new_saved_file

    # Make sure directory exists
    if not os.path.isdir(local_path_zip_dir):
        os.makedirs(local_path_zip_dir)

    # move the tmp file to the new directory
    local_path_zip_file = os.path.join(local_path_zip_dir, os.path.basename(filename))
    if pyvista.VTK_DATA_PATH is None:
        shutil.move(saved_file, local_path_zip_file)
    else:  # pragma: no cover
        shutil.copy(saved_file, local_path_zip_file)

    # decompress and remove the zip file to save space
    _decompress(local_path_zip_file, local_path_zip_dir)
    os.remove(local_path_zip_file)
    return local_path_zip_dir, resp


def _download_file(filename, progress_bar=False):
    """Download a file from https://github.com/pyvista/vtk-data/tree/master/Data.

    If ``pyvista.VTK_DATA_PATH`` is set, then the remote repository is expected
    to be a local git repository.

    Parameters
    ----------
    filename : str
        Path within https://github.com/pyvista/vtk-data/tree/master/Data to download
        the file from.

    progress_bar : bool, default: False
        Display a progress_bar bar when downloading the file. This is ignored
        when ``VTK_DATA_PATH`` is set.

    Examples
    --------
    Download the ``'blood_vessels.zip'`` file from
    https://github.com/pyvista/vtk-data/tree/master/Data/pvtu_blood_vessels.
    This returns a path of the unzipped archive.

    >>> path, _ = _download_file('pvtu_blood_vessels/blood_vessels.zip')  # doctest:+SKIP
    >>> path  # doctest:+SKIP
    /home/user/.local/share/pyvista/examples/blood_vessels

    Download the ``'emote.jpg'`` file.

    >>> path, _ = _download_file('emote.jpg')  # doctest:+SKIP
    >>> path  # doctest:+SKIP
    /home/user/.local/share/pyvista/examples/emote.jpg

    """
    if pyvista.VTK_DATA_PATH is None:
        url = _get_vtk_file_url(filename)
        retriever = partial(_http_request, url, progress_bar=progress_bar)
    else:
        if not os.path.isdir(pyvista.VTK_DATA_PATH):
            raise FileNotFoundError(
                f'VTK data repository path does not exist at:\n\n{pyvista.VTK_DATA_PATH}'
            )
        if not os.path.isdir(os.path.join(pyvista.VTK_DATA_PATH, 'Data')):
            raise FileNotFoundError(
                f'VTK data repository does not have "Data" folder at:\n\n{pyvista.VTK_DATA_PATH}'
            )
        retriever = partial(_repo_file_request, pyvista.VTK_DATA_PATH, filename)

    if pyvista.get_ext(filename) == '.zip':
        return _retrieve_zip(retriever, filename)
    return _retrieve_file(retriever, filename)


def _download_and_read(filename, texture=False, file_format=None, load=True, progress_bar=False):
    """Download and read a file.

    Parameters
    ----------
    filename : str
        Path to the filename. This cannot be a zip file.

    texture : bool, optional
        ``True`` when file being read is a texture.

    file_format : str, optional
        Override the file format with a different extension.

    load : bool, optional
        Read the file. Default ``True``, when ``False``, return the path to the
        file.

    progress_bar : bool, default: False
        Display a progress_bar bar when downloading the file. This is ignored
        when ``VTK_DATA_PATH`` is set.

    Returns
    -------
    pyvista.DataSet or str
        Dataset or path to the file depending on the ``load`` parameter.

    """
    saved_file, _ = _download_file(filename, progress_bar=progress_bar)
    if pyvista.get_ext(filename) == '.zip':  # pragma: no cover
        raise ValueError('Cannot download and read an archive file')

    if not load:
        return saved_file
    if texture:
        return pyvista.read_texture(saved_file)
    return pyvista.read(saved_file, file_format=file_format)


###############################################################################


def download_masonry_texture(load=True):  # pragma: no cover
    """Download masonry texture.

    Parameters
    ----------
    load : bool, optional
        Load the dataset after downloading it when ``True``.  Set this
        to ``False`` and only the filename will be returned.

    Returns
    -------
    pyvista.DataSet or str
        DataSet or filename depending on ``load``.

    Examples
    --------
    Create plot the masonry testure on a surface.

    >>> import pyvista
    >>> from pyvista import examples
    >>> texture = examples.download_masonry_texture()
    >>> surf = pyvista.Cylinder()
    >>> surf.plot(texture=texture)

    See :ref:`ref_texture_example` for an example using this
    dataset.

    """
    return _download_and_read('masonry.bmp', texture=True, load=load)


def download_usa_texture(load=True):  # pragma: no cover
    """Download USA texture.

    Parameters
    ----------
    load : bool, optional
        Load the dataset after downloading it when ``True``.  Set this
        to ``False`` and only the filename will be returned.

    Returns
    -------
    pyvista.DataSet or str
        DataSet or filename depending on ``load``.

    Examples
    --------
    >>> import pyvista
    >>> from pyvista import examples
    >>> dataset = examples.download_usa_texture()
    >>> dataset.plot(cpos="xy")

    """
    return _download_and_read('usa_image.jpg', texture=True, load=load)


def download_puppy_texture(load=True):  # pragma: no cover
    """Download puppy texture.

    Parameters
    ----------
    load : bool, optional
        Load the dataset after downloading it when ``True``.  Set this
        to ``False`` and only the filename will be returned.

    Returns
    -------
    pyvista.DataSet or str
        DataSet or filename depending on ``load``.

    Examples
    --------
    >>> from pyvista import examples
    >>> dataset = examples.download_puppy_texture()
    >>> dataset.plot(cpos="xy")

    See :ref:`ref_texture_example` for an example using this
    dataset.

    """
    return _download_and_read('puppy.jpg', texture=True, load=load)


def download_puppy(load=True):  # pragma: no cover
    """Download puppy dataset.

    Parameters
    ----------
    load : bool, optional
        Load the dataset after downloading it when ``True``.  Set this
        to ``False`` and only the filename will be returned.

    Returns
    -------
    pyvista.UniformGrid or str
        DataSet or filename depending on ``load``.

    Examples
    --------
    >>> from pyvista import examples
    >>> dataset = examples.download_puppy()
    >>> dataset.plot(cpos='xy', rgba=True)

    """
    return _download_and_read('puppy.jpg', load=load)


def download_usa(load=True):  # pragma: no cover
    """Download usa dataset.

    Parameters
    ----------
    load : bool, optional
        Load the dataset after downloading it when ``True``.  Set this
        to ``False`` and only the filename will be returned.

    Returns
    -------
    pyvista.DataSet or str
        DataSet or filename depending on ``load``.

    Examples
    --------
    >>> from pyvista import examples
    >>> dataset = examples.download_usa()
    >>> dataset.plot(style="wireframe", cpos="xy")

    """
    return _download_and_read('usa.vtk', load=load)


def download_st_helens(load=True):  # pragma: no cover
    """Download Saint Helens dataset.

    Parameters
    ----------
    load : bool, optional
        Load the dataset after downloading it when ``True``.  Set this
        to ``False`` and only the filename will be returned.

    Returns
    -------
    pyvista.UniformGrid or str
        DataSet or filename depending on ``load``.

    Examples
    --------
    >>> from pyvista import examples
    >>> dataset = examples.download_st_helens()
    >>> dataset.plot(cmap="gist_earth")

    This dataset is used in the following examples:

    * :ref:`colormap_example`
    * :ref:`ref_lighting_properties_example`
    * :ref:`plot_opacity_example`
    * :ref:`orbiting_example`
    * :ref:`plot_over_line_example`
    * :ref:`plotter_lighting_example`
    * :ref:`themes_example`

    """
    return _download_and_read('SainteHelens.dem', load=load)


def download_bunny(load=True):  # pragma: no cover
    """Download bunny dataset.

    Parameters
    ----------
    load : bool, optional
        Load the dataset after downloading it when ``True``.  Set this
        to ``False`` and only the filename will be returned.

    Returns
    -------
    pyvista.PolyData or str
        DataSet or filename depending on ``load``.

    See Also
    --------
    download_bunny_coarse

    Examples
    --------
    >>> from pyvista import examples
    >>> dataset = examples.download_bunny()
    >>> dataset.plot(cpos="xy")

    This dataset is used in the following examples:

    * :ref:`read_file_example`
    * :ref:`clip_with_surface_example`
    * :ref:`extract_edges_example`
    * :ref:`subdivide_example`
    * :ref:`silhouette_example`
    * :ref:`light_types_example`

    """
    return _download_and_read('bunny.ply', load=load)


def download_bunny_coarse(load=True):  # pragma: no cover
    """Download coarse bunny dataset.

    Parameters
    ----------
    load : bool, optional
        Load the dataset after downloading it when ``True``.  Set this
        to ``False`` and only the filename will be returned.

    Returns
    -------
    pyvista.PolyData or str
        DataSet or filename depending on ``load``.

    See Also
    --------
    download_bunny

    Examples
    --------
    >>> from pyvista import examples
    >>> dataset = examples.download_bunny_coarse()
    >>> dataset.plot(cpos="xy")

    * :ref:`read_file_example`
    * :ref:`clip_with_surface_example`
    * :ref:`subdivide_example`

    """
    result = _download_and_read('Bunny.vtp', load=load)
    if load:
        result.verts = np.array([], dtype=np.int32)
    return result


def download_cow(load=True):  # pragma: no cover
    """Download cow dataset.

    Parameters
    ----------
    load : bool, optional
        Load the dataset after downloading it when ``True``.  Set this
        to ``False`` and only the filename will be returned.

    Returns
    -------
    pyvista.PolyData or str
        DataSet or filename depending on ``load``.

    Examples
    --------
    >>> from pyvista import examples
    >>> dataset = examples.download_cow()
    >>> dataset.plot(cpos="xy")

    This dataset is used in the following examples:

    * :ref:`extract_edges_example`
    * :ref:`mesh_quality_example`
    * :ref:`rotate_example`
    * :ref:`linked_views_example`
    * :ref:`light_actors_example`

    """
    return _download_and_read('cow.vtp', load=load)


def download_cow_head(load=True):  # pragma: no cover
    """Download cow head dataset.

    Parameters
    ----------
    load : bool, optional
        Load the dataset after downloading it when ``True``.  Set this
        to ``False`` and only the filename will be returned.

    Returns
    -------
    pyvista.PolyData or str
        DataSet or filename depending on ``load``.

    Examples
    --------
    >>> from pyvista import examples
    >>> dataset = examples.download_cow_head()
    >>> dataset.plot(cpos="xy")

    """
    return _download_and_read('cowHead.vtp', load=load)


def download_faults(load=True):  # pragma: no cover
    """Download faults dataset.

    Parameters
    ----------
    load : bool, optional
        Load the dataset after downloading it when ``True``.  Set this
        to ``False`` and only the filename will be returned.

    Returns
    -------
    pyvista.PolyData or str
        DataSet or filename depending on ``load``.

    Examples
    --------
    >>> from pyvista import examples
    >>> dataset = examples.download_faults()
    >>> dataset.plot(line_width=4)

    """
    return _download_and_read('faults.vtk', load=load)


def download_tensors(load=True):  # pragma: no cover
    """Download tensors dataset.

    Parameters
    ----------
    load : bool, optional
        Load the dataset after downloading it when ``True``.  Set this
        to ``False`` and only the filename will be returned.

    Returns
    -------
    pyvista.UnstructuredGrid or str
        DataSet or filename depending on ``load``.

    Examples
    --------
    >>> from pyvista import examples
    >>> dataset = examples.download_tensors()
    >>> dataset.plot()

    """
    return _download_and_read('tensors.vtk', load=load)


def download_head(load=True):  # pragma: no cover
    """Download head dataset.

    Parameters
    ----------
    load : bool, optional
        Load the dataset after downloading it when ``True``.  Set this
        to ``False`` and only the filename will be returned.

    Returns
    -------
    pyvista.UniformGrid or str
        DataSet or filename depending on ``load``.

    Examples
    --------
    >>> import pyvista
    >>> from pyvista import examples
    >>> dataset = examples.download_head()
    >>> pl = pyvista.Plotter()
    >>> _ = pl.add_volume(dataset, cmap="cool", opacity="sigmoid_6")
    >>> pl.camera_position = [
    ...     (-228.0, -418.0, -158.0),
    ...     (94.0, 122.0, 82.0),
    ...     (-0.2, -0.3, 0.9)
    ... ]
    >>> pl.show()

    See :ref:`volume_rendering_example` for an example using this
    dataset.

    """
    _download_file('HeadMRVolume.raw')
    return _download_and_read('HeadMRVolume.mhd', load=load)


def download_bolt_nut(load=True):  # pragma: no cover
    """Download bolt nut dataset.

    Parameters
    ----------
    load : bool, optional
        Load the dataset after downloading it when ``True``.  Set this
        to ``False`` and only the filename will be returned.

    Returns
    -------
    pyvista.MultiBlock or str
        DataSet or filename depending on ``load``.

    Examples
    --------
    >>> import pyvista
    >>> from pyvista import examples
    >>> dataset = examples.download_bolt_nut()
    >>> pl = pyvista.Plotter()
    >>> _ = pl.add_volume(
    ...         dataset, cmap="coolwarm", opacity="sigmoid_5", show_scalar_bar=False,
    ... )
    >>> pl.camera_position = [
    ...     (194.6, -141.8, 182.0),
    ...     (34.5, 61.0, 32.5),
    ...     (-0.229, 0.45, 0.86)
    ... ]
    >>> pl.show()

    See :ref:`volume_rendering_example` for an example using this
    dataset.

    """
    if not load:
        return (_download_and_read('bolt.slc', load=load), _download_and_read('nut.slc', load=load))
    blocks = pyvista.MultiBlock()
    blocks['bolt'] = _download_and_read('bolt.slc')
    blocks['nut'] = _download_and_read('nut.slc')
    return blocks


def download_clown(load=True):  # pragma: no cover
    """Download clown dataset.

    Parameters
    ----------
    load : bool, optional
        Load the dataset after downloading it when ``True``.  Set this
        to ``False`` and only the filename will be returned.

    Returns
    -------
    pyvista.PolyData or str
        DataSet or filename depending on ``load``.

    Examples
    --------
    >>> from pyvista import examples
    >>> dataset = examples.download_clown()
    >>> dataset.plot()

    """
    return _download_and_read('clown.facet', load=load)


def download_topo_global(load=True):  # pragma: no cover
    """Download topo dataset.

    Parameters
    ----------
    load : bool, optional
        Load the dataset after downloading it when ``True``.  Set this
        to ``False`` and only the filename will be returned.

    Returns
    -------
    pyvista.PolyData or str
        DataSet or filename depending on ``load``.

    Examples
    --------
    >>> from pyvista import examples
    >>> dataset = examples.download_topo_global()
    >>> dataset.plot(cmap="gist_earth")

    This dataset is used in the following examples:

    * :ref:`surface_normal_example`
    * :ref:`background_image_example`

    """
    return _download_and_read('EarthModels/ETOPO_10min_Ice.vtp', load=load)


def download_topo_land(load=True):  # pragma: no cover
    """Download topo land dataset.

    Parameters
    ----------
    load : bool, optional
        Load the dataset after downloading it when ``True``.  Set this
        to ``False`` and only the filename will be returned.

    Returns
    -------
    pyvista.PolyData or str
        DataSet or filename depending on ``load``.

    Examples
    --------
    >>> from pyvista import examples
    >>> dataset = examples.download_topo_land()
    >>> dataset.plot(clim=[-2000, 3000], cmap="gist_earth", show_scalar_bar=False)

    This dataset is used in the following examples:

    * :ref:`geodesic_example`
    * :ref:`background_image_example`

    """
    return _download_and_read('EarthModels/ETOPO_10min_Ice_only-land.vtp', load=load)


def download_coastlines(load=True):  # pragma: no cover
    """Download coastlines dataset.

    Parameters
    ----------
    load : bool, optional
        Load the dataset after downloading it when ``True``.  Set this
        to ``False`` and only the filename will be returned.

    Returns
    -------
    pyvista.PolyData or str
        DataSet or filename depending on ``load``.

    Examples
    --------
    >>> from pyvista import examples
    >>> dataset = examples.download_coastlines()
    >>> dataset.plot()

    """
    return _download_and_read('EarthModels/Coastlines_Los_Alamos.vtp', load=load)


def download_knee(load=True):  # pragma: no cover
    """Download knee dataset.

    Parameters
    ----------
    load : bool, optional
        Load the dataset after downloading it when ``True``.  Set this
        to ``False`` and only the filename will be returned.

    Returns
    -------
    pyvista.UniformGrid or str
        DataSet or filename depending on ``load``.

    Examples
    --------
    >>> from pyvista import examples
    >>> dataset = examples.download_knee()
    >>> dataset.plot(cpos="xy", show_scalar_bar=False)

    This dataset is used in the following examples:

    * :ref:`plot_opacity_example`
    * :ref:`volume_rendering_example`
    * :ref:`slider_bar_widget_example`

    """
    return _download_and_read('DICOM_KNEE.dcm', load=load)


def download_knee_full(load=True):  # pragma: no cover
    """Download full knee dataset.

    Parameters
    ----------
    load : bool, optional
        Load the dataset after downloading it when ``True``.  Set this
        to ``False`` and only the filename will be returned.

    Returns
    -------
    pyvista.UniformGrid or str
        DataSet or filename depending on ``load``.

    Examples
    --------
    >>> from pyvista import examples
    >>> dataset = examples.download_knee_full()
    >>> cpos = [
    ...     (-381.74, -46.02, 216.54),
    ...     (74.8305, 89.2905, 100.0),
    ...     (0.23, 0.072, 0.97)
    ... ]
    >>> dataset.plot(volume=True, cmap="bone", cpos=cpos, show_scalar_bar=False)

    This dataset is used in the following examples:

    * :ref:`volume_rendering_example`
    * :ref:`slider_bar_widget_example`

    """
    return _download_and_read('vw_knee.slc', load=load)


def download_lidar(load=True):  # pragma: no cover
    """Download lidar dataset.

    Parameters
    ----------
    load : bool, optional
        Load the dataset after downloading it when ``True``.  Set this
        to ``False`` and only the filename will be returned.

    Returns
    -------
    pyvista.PolyData or str
        DataSet or filename depending on ``load``.

    Examples
    --------
    >>> from pyvista import examples
    >>> dataset = examples.download_lidar()
    >>> dataset.plot(cmap="gist_earth")

    This dataset is used in the following examples:

    * :ref:`create_point_cloud`
    * :ref:`ref_edl`

    """
    return _download_and_read('kafadar-lidar-interp.vtp', load=load)


def download_exodus(load=True):  # pragma: no cover
    """Sample ExodusII data file.

    Parameters
    ----------
    load : bool, optional
        Load the dataset after downloading it when ``True``.  Set this
        to ``False`` and only the filename will be returned.

    Returns
    -------
    pyvista.MultiBlock or str
        DataSet or filename depending on ``load``.

    Examples
    --------
    >>> from pyvista import examples
    >>> dataset = examples.download_exodus()
    >>> dataset.plot()

    """
    return _download_and_read('mesh_fs8.exo', load=load)


def download_nefertiti(load=True):  # pragma: no cover
    """Download mesh of Queen Nefertiti.

    Parameters
    ----------
    load : bool, optional
        Load the dataset after downloading it when ``True``.  Set this
        to ``False`` and only the filename will be returned.

    Returns
    -------
    pyvista.PolyData or str
        DataSet or filename depending on ``load``.

    Examples
    --------
    >>> from pyvista import examples
    >>> dataset = examples.download_nefertiti()
    >>> dataset.plot(cpos="xz")

    This dataset is used in the following examples:

    * :ref:`surface_normal_example`
    * :ref:`extract_edges_example`
    * :ref:`show_edges_example`
    * :ref:`ref_edl`
    * :ref:`pbr_example`
    * :ref:`box_widget_example`

    """
    path, _ = _download_file('nefertiti.ply.zip')
    filename = os.path.join(path, 'nefertiti.ply')
    if not load:
        return filename
    return pyvista.read(filename)


def download_blood_vessels(load=True):  # pragma: no cover
    """Download data representing the bifurcation of blood vessels.

    Parameters
    ----------
    load : bool, optional
        Load the dataset after downloading it when ``True``.  Set this
        to ``False`` and only the filename will be returned.

    Returns
    -------
    pyvista.UnstructuredGrid or str
        DataSet or filename depending on ``load``.

    Examples
    --------
    >>> from pyvista import examples
    >>> dataset = examples.download_blood_vessels()
    >>> dataset.plot()

    This dataset is used in the following examples:

    * :ref:`read_parallel_example`
    * :ref:`streamlines_example`
    * :ref:`integrate_example`

    """
    directory, _ = _download_file('pvtu_blood_vessels/blood_vessels.zip')
    filename = os.path.join(directory, 'blood_vessels', 'T0000000500.pvtu')

    if not load:
        return filename
    mesh = pyvista.read(filename)
    mesh.set_active_vectors('velocity')
    return mesh


def download_iron_protein(load=True):  # pragma: no cover
    """Download iron protein dataset.

    Parameters
    ----------
    load : bool, optional
        Load the dataset after downloading it when ``True``.  Set this
        to ``False`` and only the filename will be returned.

    Returns
    -------
    pyvista.UniformGrid or str
        DataSet or filename depending on ``load``.

    Examples
    --------
    >>> from pyvista import examples
    >>> dataset = examples.download_iron_protein()
    >>> dataset.plot(volume=True, cmap='blues')

    """
    return _download_and_read('ironProt.vtk', load=load)


def download_tetrahedron(load=True):  # pragma: no cover
    """Download tetrahedron dataset.

    Parameters
    ----------
    load : bool, optional
        Load the dataset after downloading it when ``True``.  Set this
        to ``False`` and only the filename will be returned.

    Returns
    -------
    pyvista.UnstructuredGrid or str
        DataSet or filename depending on ``load``.

    Examples
    --------
    Shrink and plot the dataset to show it is composed of several
    tetrahedrons.

    >>> from pyvista import examples
    >>> dataset = examples.download_tetrahedron()
    >>> dataset.shrink(0.85).plot()

    """
    return _download_and_read('Tetrahedron.vtu', load=load)


def download_saddle_surface(load=True):  # pragma: no cover
    """Download saddle surface dataset.

    Parameters
    ----------
    load : bool, optional
        Load the dataset after downloading it when ``True``.  Set this
        to ``False`` and only the filename will be returned.

    Returns
    -------
    pyvista.PolyData or str
        DataSet or filename depending on ``load``.

    Examples
    --------
    >>> from pyvista import examples
    >>> dataset = examples.download_saddle_surface()
    >>> dataset.plot()

    See :ref:`interpolate_example` for an example using this
    dataset.

    """
    return _download_and_read('InterpolatingOnSTL_final.stl', load=load)


def download_sparse_points(load=True):  # pragma: no cover
    """Download sparse points data.

    Used with :func:`download_saddle_surface`.

    Parameters
    ----------
    load : bool, optional
        Load the dataset after downloading it when ``True``.  Set this
        to ``False`` and only the filename will be returned.

    Returns
    -------
    pyvista.PolyData or str
        DataSet or filename depending on ``load``.

    Examples
    --------
    >>> from pyvista import examples
    >>> dataset = examples.download_sparse_points()
    >>> dataset.plot(scalars="val", render_points_as_spheres=True, point_size=50)

    See :ref:`interpolate_example` for an example using this
    dataset.

    """
    saved_file, _ = _download_file('sparsePoints.txt')
    if not load:
        return saved_file
    points_reader = _vtk.vtkDelimitedTextReader()
    points_reader.SetFileName(saved_file)
    points_reader.DetectNumericColumnsOn()
    points_reader.SetFieldDelimiterCharacters('\t')
    points_reader.SetHaveHeaders(True)
    table_points = _vtk.vtkTableToPolyData()
    table_points.SetInputConnection(points_reader.GetOutputPort())
    table_points.SetXColumn('x')
    table_points.SetYColumn('y')
    table_points.SetZColumn('z')
    table_points.Update()
    return pyvista.wrap(table_points.GetOutput())


def download_foot_bones(load=True):  # pragma: no cover
    """Download foot bones dataset.

    Parameters
    ----------
    load : bool, optional
        Load the dataset after downloading it when ``True``.  Set this
        to ``False`` and only the filename will be returned.

    Returns
    -------
    pyvista.PolyData or str
        DataSet or filename depending on ``load``.

    Examples
    --------
    >>> from pyvista import examples
    >>> dataset = examples.download_foot_bones()
    >>> dataset.plot()

    See :ref:`voxelize_surface_mesh_example` for an example using this
    dataset.

    """
    return _download_and_read('fsu/footbones.ply', load=load)


def download_guitar(load=True):  # pragma: no cover
    """Download guitar dataset.

    Parameters
    ----------
    load : bool, optional
        Load the dataset after downloading it when ``True``.  Set this
        to ``False`` and only the filename will be returned.

    Returns
    -------
    pyvista.PolyData or str
        DataSet or filename depending on ``load``.

    Examples
    --------
    >>> from pyvista import examples
    >>> dataset = examples.download_guitar()
    >>> dataset.plot()

    """
    return _download_and_read('fsu/stratocaster.ply', load=load)


def download_quadratic_pyramid(load=True):  # pragma: no cover
    """Download quadratic pyramid dataset.

    Parameters
    ----------
    load : bool, optional
        Load the dataset after downloading it when ``True``.  Set this
        to ``False`` and only the filename will be returned.

    Returns
    -------
    pyvista.UnstructuredGrid or str
        DataSet or filename depending on ``load``.

    Examples
    --------
    Shrink and plot the dataset to show it is composed of several
    pyramids.

    >>> from pyvista import examples
    >>> dataset = examples.download_quadratic_pyramid()
    >>> dataset.shrink(0.4).plot()

    """
    return _download_and_read('QuadraticPyramid.vtu', load=load)


def download_bird(load=True):  # pragma: no cover
    """Download bird dataset.

    Parameters
    ----------
    load : bool, optional
        Load the dataset after downloading it when ``True``.  Set this
        to ``False`` and only the filename will be returned.

    Returns
    -------
    pyvista.UniformGrid or str
        DataSet or filename depending on ``load``.

    Examples
    --------
    >>> from pyvista import examples
    >>> dataset = examples.download_bird()
    >>> dataset.plot(rgba=True, cpos="xy")

    """
    return _download_and_read('Pileated.jpg', load=load)


def download_bird_texture(load=True):  # pragma: no cover
    """Download bird texture.

    Parameters
    ----------
    load : bool, optional
        Load the dataset after downloading it when ``True``.  Set this
        to ``False`` and only the filename will be returned.

    Returns
    -------
    pyvista.Texture or str
        DataSet or filename depending on ``load``.

    Examples
    --------
    >>> from pyvista import examples
    >>> dataset = examples.download_bird_texture()
    >>> dataset.plot(cpos="xy")

    """
    return _download_and_read('Pileated.jpg', texture=True, load=load)


def download_office(load=True):  # pragma: no cover
    """Download office dataset.

    Parameters
    ----------
    load : bool, optional
        Load the dataset after downloading it when ``True``.  Set this
        to ``False`` and only the filename will be returned.

    Returns
    -------
    pyvista.StructuredGrid or str
        DataSet or filename depending on ``load``.

    Examples
    --------
    >>> from pyvista import examples
    >>> dataset = examples.download_office()
    >>> dataset.contour().plot()

    See :ref:`clip_with_plane_box_example` for an example using this
    dataset.

    """
    return _download_and_read('office.binary.vtk', load=load)


def download_horse_points(load=True):  # pragma: no cover
    """Download horse points dataset.

    Parameters
    ----------
    load : bool, optional
        Load the dataset after downloading it when ``True``.  Set this
        to ``False`` and only the filename will be returned.

    Returns
    -------
    pyvista.PolyData or str
        DataSet or filename depending on ``load``.

    Examples
    --------
    >>> from pyvista import examples
    >>> dataset = examples.download_horse_points()
    >>> dataset.plot(point_size=1)

    """
    return _download_and_read('horsePoints.vtp', load=load)


def download_horse(load=True):  # pragma: no cover
    """Download horse dataset.

    Parameters
    ----------
    load : bool, optional
        Load the dataset after downloading it when ``True``.  Set this
        to ``False`` and only the filename will be returned.

    Returns
    -------
    pyvista.DataSet or str
        DataSet or filename depending on ``load``.

    Examples
    --------
    >>> from pyvista import examples
    >>> dataset = examples.download_horse()
    >>> dataset.plot(smooth_shading=True)

    See :ref:`disabling_mesh_lighting_example` for an example using
    this dataset.

    """
    return _download_and_read('horse.vtp', load=load)


def download_cake_easy(load=True):  # pragma: no cover
    """Download cake dataset.

    Parameters
    ----------
    load : bool, optional
        Load the dataset after downloading it when ``True``.  Set this
        to ``False`` and only the filename will be returned.

    Returns
    -------
    pyvista.UniformGrid or str
        DataSet or filename depending on ``load``.

    Examples
    --------
    >>> from pyvista import examples
    >>> dataset = examples.download_cake_easy()
    >>> dataset.plot(rgba=True, cpos="xy")

    """
    return _download_and_read('cake_easy.jpg', load=load)


def download_cake_easy_texture(load=True):  # pragma: no cover
    """Download cake texture.

    Parameters
    ----------
    load : bool, optional
        Load the dataset after downloading it when ``True``.  Set this
        to ``False`` and only the filename will be returned.

    Returns
    -------
    pyvista.Texture or str
        DataSet or filename depending on ``load``.

    Examples
    --------
    >>> from pyvista import examples
    >>> dataset = examples.download_cake_easy_texture()
    >>> dataset.plot(cpos="xy")

    """
    return _download_and_read('cake_easy.jpg', texture=True, load=load)


def download_rectilinear_grid(load=True):  # pragma: no cover
    """Download rectilinear grid dataset.

    Parameters
    ----------
    load : bool, optional
        Load the dataset after downloading it when ``True``.  Set this
        to ``False`` and only the filename will be returned.

    Returns
    -------
    pyvista.RectilinearGrid or str
        DataSet or filename depending on ``load``.

    Examples
    --------
    Compute the threshold of this dataset.

    >>> from pyvista import examples
    >>> dataset = examples.download_rectilinear_grid()
    >>> dataset.threshold(0.0001).plot()

    """
    return _download_and_read('RectilinearGrid.vtr', load=load)


def download_gourds(zoom=False, load=True):  # pragma: no cover
    """Download gourds dataset.

    Parameters
    ----------
    zoom : bool, optional
        When ``True``, return the zoomed picture of the gourds.

    load : bool, optional
        Load the dataset after downloading it when ``True``.  Set this
        to ``False`` and only the filename will be returned.

    Returns
    -------
    pyvista.UniformGrid or str
        DataSet or filename depending on ``load``.

    Examples
    --------
    >>> from pyvista import examples
    >>> dataset = examples.download_gourds()
    >>> dataset.plot(rgba=True, cpos="xy")

    See :ref:`gaussian_smoothing_example` for an example using
    this dataset.

    """
    if zoom:
        return _download_and_read('Gourds.png', load=load)
    return _download_and_read('Gourds2.jpg', load=load)


def download_gourds_texture(zoom=False, load=True):  # pragma: no cover
    """Download gourds texture.

    Parameters
    ----------
    zoom : bool, optional
        When ``True``, return the zoomed picture of the gourds.

    load : bool, optional
        Load the dataset after downloading it when ``True``.  Set this
        to ``False`` and only the filename will be returned.

    Returns
    -------
    pyvista.DataSet or str
        DataSet or filename depending on ``load``.

    Examples
    --------
    >>> from pyvista import examples
    >>> dataset = examples.download_gourds_texture()
    >>> dataset.plot(cpos="xy")

    """
    if zoom:
        return _download_and_read('Gourds.png', texture=True, load=load)
    return _download_and_read('Gourds2.jpg', texture=True, load=load)


def download_gourds_pnm(load=True):  # pragma: no cover
    """Download gourds dataset from pnm file.

    Parameters
    ----------
    load : bool, optional
        Load the dataset after downloading it when ``True``.  Set this
        to ``False`` and only the filename will be returned.

    Returns
    -------
    pyvista.UniformGrid or str
        DataSet or filename depending on ``load``.

    Examples
    --------
    >>> from pyvista import examples
    >>> dataset = examples.download_gourds_pnm()
    >>> dataset.plot(rgba=True, cpos="xy")

    """
    return _download_and_read('Gourds.pnm', load=load)


def download_unstructured_grid(load=True):  # pragma: no cover
    """Download unstructured grid dataset.

    Parameters
    ----------
    load : bool, optional
        Load the dataset after downloading it when ``True``.  Set this
        to ``False`` and only the filename will be returned.

    Returns
    -------
    pyvista.UnstructuredGrid or str
        DataSet or filename depending on ``load``.

    Examples
    --------
    >>> from pyvista import examples
    >>> dataset = examples.download_unstructured_grid()
    >>> dataset.plot(show_edges=True)

    """
    return _download_and_read('uGridEx.vtk', load=load)


def download_letter_k(load=True):  # pragma: no cover
    """Download letter k dataset.

    Parameters
    ----------
    load : bool, optional
        Load the dataset after downloading it when ``True``.  Set this
        to ``False`` and only the filename will be returned.

    Returns
    -------
    pyvista.PolyData or str
        DataSet or filename depending on ``load``.

    Examples
    --------
    >>> from pyvista import examples
    >>> dataset = examples.download_letter_k()
    >>> dataset.plot(cpos="xy")

    """
    return _download_and_read('k.vtk', load=load)


def download_letter_a(load=True):  # pragma: no cover
    """Download letter a dataset.

    Parameters
    ----------
    load : bool, optional
        Load the dataset after downloading it when ``True``.  Set this
        to ``False`` and only the filename will be returned.

    Returns
    -------
    pyvista.UnstructuredGrid or str
        DataSet or filename depending on ``load``.

    Examples
    --------
    >>> from pyvista import examples
    >>> dataset = examples.download_letter_a()
    >>> dataset.plot(cpos="xy", show_edges=True)

    See :ref:`cell_centers_example` for an example using
    this dataset.

    """
    return _download_and_read('a_grid.vtk', load=load)


def download_poly_line(load=True):  # pragma: no cover
    """Download polyline dataset.

    Parameters
    ----------
    load : bool, optional
        Load the dataset after downloading it when ``True``.  Set this
        to ``False`` and only the filename will be returned.

    Returns
    -------
    pyvista.PolyData or str
        DataSet or filename depending on ``load``.

    Examples
    --------
    >>> from pyvista import examples
    >>> dataset = examples.download_poly_line()
    >>> dataset.plot(line_width=5)

    """
    return _download_and_read('polyline.vtk', load=load)


def download_cad_model(load=True):  # pragma: no cover
    """Download cad dataset.

    Parameters
    ----------
    load : bool, optional
        Load the dataset after downloading it when ``True``.  Set this
        to ``False`` and only the filename will be returned.

    Returns
    -------
    pyvista.PolyData or str
        DataSet or filename depending on ``load``.

    Examples
    --------
    >>> from pyvista import examples
    >>> dataset = examples.download_cad_model()
    >>> dataset.plot()

    See :ref:`read_file_example` for an example using
    this dataset.

    """
    return _download_and_read('42400-IDGH.stl', load=load)


def download_frog(load=True):  # pragma: no cover
    """Download frog dataset.

    Parameters
    ----------
    load : bool, optional
        Load the dataset after downloading it when ``True``.  Set this
        to ``False`` and only the filename will be returned.

    Returns
    -------
    pyvista.UniformGrid or str
        DataSet or filename depending on ``load``.

    Examples
    --------
    >>> from pyvista import examples
    >>> cpos = [
    ...     [ 8.4287e+02, -5.7418e+02, -4.4085e+02],
    ...     [ 2.4950e+02,  2.3450e+02,  1.0125e+02],
    ...     [-3.2000e-01,  3.5000e-01, -8.8000e-01]
    ... ]
    >>> dataset = examples.download_frog()
    >>> dataset.plot(volume=True, cpos=cpos)

    See :ref:`volume_rendering_example` for an example using
    this dataset.

    """
    # TODO: there are other files with this
    _download_file('froggy/frog.zraw')
    return _download_and_read('froggy/frog.mhd', load=load)


def download_chest(load=True):  # pragma: no cover
    """Download chest dataset.

    Parameters
    ----------
    load : bool, optional
        Load the dataset after downloading it when ``True``.  Set this
        to ``False`` and only the filename will be returned.

    Returns
    -------
    pyvista.UniformGrid or str
        DataSet or filename depending on ``load``.

    Examples
    --------
    >>> from pyvista import examples
    >>> dataset = examples.download_chest()
    >>> dataset.plot(cpos="xy")

    See :ref:`volume_rendering_example` for an example using
    this dataset.

    """
    return _download_and_read('MetaIO/ChestCT-SHORT.mha', load=load)


def download_prostate(load=True):  # pragma: no cover
    """Download prostate dataset.

    Parameters
    ----------
    load : bool, optional
        Load the dataset after downloading it when ``True``.  Set this
        to ``False`` and only the filename will be returned.

    Returns
    -------
    pyvista.UniformGrid or str
        DataSet or filename depending on ``load``.

    Examples
    --------
    >>> from pyvista import examples
    >>> dataset = examples.download_prostate()
    >>> dataset.plot(cpos="xy")

    """
    return _download_and_read('prostate.img', load=load)


def download_filled_contours(load=True):  # pragma: no cover
    """Download filled contours dataset.

    Parameters
    ----------
    load : bool, optional
        Load the dataset after downloading it when ``True``.  Set this
        to ``False`` and only the filename will be returned.

    Returns
    -------
    pyvista.PolyData or str
        DataSet or filename depending on ``load``.

    Examples
    --------
    >>> from pyvista import examples
    >>> dataset = examples.download_filled_contours()
    >>> dataset.plot(cpos="xy")

    """
    return _download_and_read('filledContours.vtp', load=load)


def download_doorman(load=True):  # pragma: no cover
    """Download doorman dataset.

    Parameters
    ----------
    load : bool, optional
        Load the dataset after downloading it when ``True``.  Set this
        to ``False`` and only the filename will be returned.

    Returns
    -------
    pyvista.PolyData or str
        DataSet or filename depending on ``load``.

    Examples
    --------
    >>> from pyvista import examples
    >>> dataset = examples.download_doorman()
    >>> dataset.plot(cpos="xy")

    See :ref:`read_file_example` for an example using
    this dataset.

    """
    # TODO: download textures as well
    return _download_and_read('doorman/doorman.obj', load=load)


def download_mug(load=True):  # pragma: no cover
    """Download mug dataset.

    Parameters
    ----------
    load : bool, optional
        Load the dataset after downloading it when ``True``.  Set this
        to ``False`` and only the filename will be returned.

    Returns
    -------
    pyvista.MultiBlock or str
        DataSet or filename depending on ``load``.

    Examples
    --------
    >>> from pyvista import examples
    >>> dataset = examples.download_mug()
    >>> dataset.plot()

    """
    return _download_and_read('mug.e', load=load)


def download_oblique_cone(load=True):  # pragma: no cover
    """Download oblique cone dataset.

    Parameters
    ----------
    load : bool, optional
        Load the dataset after downloading it when ``True``.  Set this
        to ``False`` and only the filename will be returned.

    Returns
    -------
    pyvista.PolyData or str
        DataSet or filename depending on ``load``.

    Examples
    --------
    >>> from pyvista import examples
    >>> dataset = examples.download_oblique_cone()
    >>> dataset.plot()

    """
    return _download_and_read('ObliqueCone.vtp', load=load)


def download_emoji(load=True):  # pragma: no cover
    """Download emoji dataset.

    Parameters
    ----------
    load : bool, optional
        Load the dataset after downloading it when ``True``.  Set this
        to ``False`` and only the filename will be returned.

    Returns
    -------
    pyvista.UniformGrid or str
        DataSet or filename depending on ``load``.

    Examples
    --------
    >>> from pyvista import examples
    >>> dataset = examples.download_emoji()
    >>> dataset.plot(rgba=True, cpos="xy")

    """
    return _download_and_read('emote.jpg', load=load)


def download_emoji_texture(load=True):  # pragma: no cover
    """Download emoji texture.

    Parameters
    ----------
    load : bool, optional
        Load the dataset after downloading it when ``True``.  Set this
        to ``False`` and only the filename will be returned.

    Returns
    -------
    pyvista.Texture or str
        DataSet or filename depending on ``load``.

    Examples
    --------
    >>> from pyvista import examples
    >>> dataset = examples.download_emoji_texture()
    >>> dataset.plot(cpos="xy")

    """
    return _download_and_read('emote.jpg', texture=True, load=load)


def download_teapot(load=True):  # pragma: no cover
    """Download teapot dataset.

    Parameters
    ----------
    load : bool, optional
        Load the dataset after downloading it when ``True``.  Set this
        to ``False`` and only the filename will be returned.

    Returns
    -------
    pyvista.PolyData or str
        DataSet or filename depending on ``load``.

    Examples
    --------
    >>> from pyvista import examples
    >>> dataset = examples.download_teapot()
    >>> dataset.plot(cpos="xy")

    This dataset is used in the following examples:

    * :ref:`read_file_example`
    * :ref:`cell_centers_example`

    """
    return _download_and_read('teapot.g', load=load)


def download_brain(load=True):  # pragma: no cover
    """Download brain dataset.

    Parameters
    ----------
    load : bool, optional
        Load the dataset after downloading it when ``True``.  Set this
        to ``False`` and only the filename will be returned.

    Returns
    -------
    pyvista.UniformGrid or str
        DataSet or filename depending on ``load``.

    Examples
    --------
    >>> from pyvista import examples
    >>> dataset = examples.download_brain()
    >>> dataset.plot(volume=True)

    This dataset is used in the following examples:

    * :ref:`gaussian_smoothing_example`
    * :ref:`slice_example`
    * :ref:`depth_peeling_example`
    * :ref:`moving_isovalue_example`
    * :ref:`plane_widget_example`

    """
    return _download_and_read('brain.vtk', load=load)


def download_structured_grid(load=True):  # pragma: no cover
    """Download structured grid dataset.

    Parameters
    ----------
    load : bool, optional
        Load the dataset after downloading it when ``True``.  Set this
        to ``False`` and only the filename will be returned.

    Returns
    -------
    pyvista.StructuredGrid or str
        DataSet or filename depending on ``load``.

    Examples
    --------
    >>> from pyvista import examples
    >>> dataset = examples.download_structured_grid()
    >>> dataset.plot(show_edges=True)

    """
    return _download_and_read('StructuredGrid.vts', load=load)


def download_structured_grid_two(load=True):  # pragma: no cover
    """Download structured grid two dataset.

    Parameters
    ----------
    load : bool, optional
        Load the dataset after downloading it when ``True``.  Set this
        to ``False`` and only the filename will be returned.

    Returns
    -------
    pyvista.StructuredGrid or str
        DataSet or filename depending on ``load``.

    Examples
    --------
    >>> from pyvista import examples
    >>> dataset = examples.download_structured_grid_two()
    >>> dataset.plot(show_edges=True)

    """
    return _download_and_read('SampleStructGrid.vtk', load=load)


def download_trumpet(load=True):  # pragma: no cover
    """Download trumpet dataset.

    Parameters
    ----------
    load : bool, optional
        Load the dataset after downloading it when ``True``.  Set this
        to ``False`` and only the filename will be returned.

    Returns
    -------
    pyvista.PolyData or str
        DataSet or filename depending on ``load``.

    Examples
    --------
    >>> from pyvista import examples
    >>> dataset = examples.download_trumpet()
    >>> dataset.plot()

    """
    return _download_and_read('trumpet.obj', load=load)


def download_face(load=True):  # pragma: no cover
    """Download face dataset.

    Parameters
    ----------
    load : bool, optional
        Load the dataset after downloading it when ``True``.  Set this
        to ``False`` and only the filename will be returned.

    Returns
    -------
    pyvista.PolyData or str
        DataSet or filename depending on ``load``.

    Examples
    --------
    >>> from pyvista import examples
    >>> dataset = examples.download_face()
    >>> dataset.plot()

    See :ref:`decimate_example` for an example using
    this dataset.


    """
    # TODO: there is a texture with this
    return _download_and_read('fran_cut.vtk', load=load)


def download_sky_box_nz(load=True):  # pragma: no cover
    """Download skybox-nz dataset.

    Parameters
    ----------
    load : bool, optional
        Load the dataset after downloading it when ``True``.  Set this
        to ``False`` and only the filename will be returned.

    Returns
    -------
    pyvista.UniformGrid or str
        DataSet or filename depending on ``load``.

    Examples
    --------
    >>> from pyvista import examples
    >>> dataset = examples.download_sky_box_nz()
    >>> dataset.plot(rgba=True, cpos="xy")

    """
    return _download_and_read('skybox-nz.jpg', load=load)


def download_sky_box_nz_texture(load=True):  # pragma: no cover
    """Download skybox-nz texture.

    Parameters
    ----------
    load : bool, optional
        Load the dataset after downloading it when ``True``.  Set this
        to ``False`` and only the filename will be returned.

    Returns
    -------
    pyvista.Texture or str
        DataSet or filename depending on ``load``.

    Examples
    --------
    >>> from pyvista import examples
    >>> dataset = examples.download_sky_box_nz_texture()
    >>> dataset.plot(cpos="xy")

    """
    return _download_and_read('skybox-nz.jpg', texture=True, load=load)


def download_disc_quads(load=True):  # pragma: no cover
    """Download disc quads dataset.

    Parameters
    ----------
    load : bool, optional
        Load the dataset after downloading it when ``True``.  Set this
        to ``False`` and only the filename will be returned.

    Returns
    -------
    pyvista.UnstructuredGrid or str
        DataSet or filename depending on ``load``.

    Examples
    --------
    >>> from pyvista import examples
    >>> dataset = examples.download_disc_quads()
    >>> dataset.plot(show_edges=True)

    """
    return _download_and_read('Disc_BiQuadraticQuads_0_0.vtu', load=load)


def download_honolulu(load=True):  # pragma: no cover
    """Download honolulu dataset.

    Parameters
    ----------
    load : bool, optional
        Load the dataset after downloading it when ``True``.  Set this
        to ``False`` and only the filename will be returned.

    Returns
    -------
    pyvista.PolyData or str
        DataSet or filename depending on ``load``.

    Examples
    --------
    >>> from pyvista import examples
    >>> dataset = examples.download_honolulu()
    >>> dataset.plot(
    ...     scalars=dataset.points[:, 2],
    ...     show_scalar_bar=False,
    ...     cmap="gist_earth",
    ...     clim=[-50, 800],
    ... )

    """
    return _download_and_read('honolulu.vtk', load=load)


def download_motor(load=True):  # pragma: no cover
    """Download motor dataset.

    Parameters
    ----------
    load : bool, optional
        Load the dataset after downloading it when ``True``.  Set this
        to ``False`` and only the filename will be returned.

    Returns
    -------
    pyvista.PolyData or str
        DataSet or filename depending on ``load``.

    Examples
    --------
    >>> from pyvista import examples
    >>> dataset = examples.download_motor()
    >>> dataset.plot()

    """
    return _download_and_read('motor.g', load=load)


def download_tri_quadratic_hexahedron(load=True):  # pragma: no cover
    """Download tri quadratic hexahedron dataset.

    Parameters
    ----------
    load : bool, optional
        Load the dataset after downloading it when ``True``.  Set this
        to ``False`` and only the filename will be returned.

    Returns
    -------
    pyvista.UnstructuredGrid or str
        DataSet or filename depending on ``load``.

    Examples
    --------
    >>> from pyvista import examples
    >>> dataset = examples.download_tri_quadratic_hexahedron()
    >>> dataset.plot()

    Show non-linear subdivision.

    >>> surf = dataset.extract_surface(nonlinear_subdivision=5)
    >>> surf.plot(smooth_shading=True)

    """
    dataset = _download_and_read('TriQuadraticHexahedron.vtu', load=load)
    if load:
        dataset.clear_data()
    return dataset


def download_human(load=True):  # pragma: no cover
    """Download human dataset.

    Parameters
    ----------
    load : bool, optional
        Load the dataset after downloading it when ``True``.  Set this
        to ``False`` and only the filename will be returned.

    Returns
    -------
    pyvista.PolyData or str
        DataSet or filename depending on ``load``.

    Examples
    --------
    >>> from pyvista import examples
    >>> dataset = examples.download_human()
    >>> dataset.plot()

    """
    return _download_and_read('Human.vtp', load=load)


def download_vtk(load=True):  # pragma: no cover
    """Download vtk dataset.

    Parameters
    ----------
    load : bool, optional
        Load the dataset after downloading it when ``True``.  Set this
        to ``False`` and only the filename will be returned.

    Returns
    -------
    pyvista.PolyData or str
        DataSet or filename depending on ``load``.

    Examples
    --------
    >>> from pyvista import examples
    >>> dataset = examples.download_vtk()
    >>> dataset.plot(cpos="xy", line_width=5)

    """
    return _download_and_read('vtk.vtp', load=load)


def download_spider(load=True):  # pragma: no cover
    """Download spider dataset.

    Parameters
    ----------
    load : bool, optional
        Load the dataset after downloading it when ``True``.  Set this
        to ``False`` and only the filename will be returned.

    Returns
    -------
    pyvista.PolyData or str
        DataSet or filename depending on ``load``.

    Examples
    --------
    >>> from pyvista import examples
    >>> dataset = examples.download_spider()
    >>> dataset.plot()

    """
    return _download_and_read('spider.ply', load=load)


def download_carotid(load=True):  # pragma: no cover
    """Download carotid dataset.

    Parameters
    ----------
    load : bool, optional
        Load the dataset after downloading it when ``True``.  Set this
        to ``False`` and only the filename will be returned.

    Returns
    -------
    pyvista.UniformGrid or str
        DataSet or filename depending on ``load``.

    Examples
    --------
    >>> from pyvista import examples
    >>> cpos = [
    ...     [220.96, -24.38, -69.96],
    ...     [135.86, 106.55,  17.72],
    ...     [ -0.25,   0.42,  -0.87]
    ... ]
    >>> dataset = examples.download_carotid()
    >>> dataset.plot(volume=True, cpos=cpos)

    This dataset is used in the following examples:

    * :ref:`glyph_example`
    * :ref:`gradients_example`
    * :ref:`streamlines_example`
    * :ref:`plane_widget_example`

    """
    mesh = _download_and_read('carotid.vtk', load=load)
    if not load:
        return mesh
    mesh.set_active_scalars('scalars')
    mesh.set_active_vectors('vectors')
    return mesh


def download_blow(load=True):  # pragma: no cover
    """Download blow dataset.

    Parameters
    ----------
    load : bool, optional
        Load the dataset after downloading it when ``True``.  Set this
        to ``False`` and only the filename will be returned.

    Returns
    -------
    pyvista.UnstructuredGrid or str
        DataSet or filename depending on ``load``.

    Examples
    --------
    >>> from pyvista import examples
    >>> cpos = [
    ...     [71.96, 86.1 , 28.45],
    ...     [ 3.5 , 12.  ,  1.  ],
    ...     [-0.18, -0.19,  0.96]
    ... ]
    >>> dataset = examples.download_blow()
    >>> dataset.plot(
    ...     scalars='displacement1',
    ...     component=1,
    ...     cpos=cpos,
    ...     show_scalar_bar=False,
    ...     smooth_shading=True,
    ... )

    """
    return _download_and_read('blow.vtk', load=load)


def download_shark(load=True):  # pragma: no cover
    """Download shark dataset.

    Parameters
    ----------
    load : bool, optional
        Load the dataset after downloading it when ``True``.  Set this
        to ``False`` and only the filename will be returned.

    Returns
    -------
    pyvista.PolyData or str
        DataSet or filename depending on ``load``.

    Examples
    --------
    >>> from pyvista import examples
    >>> cpos = [
    ...     [-2.3195e+02, -3.3930e+01,  1.2981e+02],
    ...     [-8.7100e+00,  1.9000e-01, -1.1740e+01],
    ...     [-1.4000e-01,  9.9000e-01,  2.0000e-02]
    ... ]
    >>> dataset = examples.download_shark()
    >>> dataset.plot(cpos=cpos, smooth_shading=True)

    """
    return _download_and_read('shark.ply', load=load)


def download_dragon(load=True):  # pragma: no cover
    """Download dragon dataset.

    Parameters
    ----------
    load : bool, optional
        Load the dataset after downloading it when ``True``.  Set this
        to ``False`` and only the filename will be returned.

    Returns
    -------
    pyvista.PolyData or str
        DataSet or filename depending on ``load``.

    Examples
    --------
    >>> from pyvista import examples
    >>> dataset = examples.download_dragon()
    >>> dataset.plot(cpos="xy")

    This dataset is used in the following examples:

    * :ref:`floors_example`
    * :ref:`orbiting_example`
    * :ref:`silhouette_example`
    * :ref:`light_shadows_example`

    """
    return _download_and_read('dragon.ply', load=load)


def download_armadillo(load=True):  # pragma: no cover
    """Download armadillo dataset.

    Parameters
    ----------
    load : bool, optional
        Load the dataset after downloading it when ``True``.  Set this
        to ``False`` and only the filename will be returned.

    Returns
    -------
    pyvista.PolyData or str
        DataSet or filename depending on ``load``.

    Examples
    --------
    Plot the armadillo dataset. Use a custom camera position.

    >>> from pyvista import examples
    >>> cpos = [
    ...     (161.5, 82.1, -330.2),
    ...     (-4.3, 24.5, -1.6),
    ...     (-0.1, 1, 0.12)
    ... ]
    >>> dataset = examples.download_armadillo()
    >>> dataset.plot(cpos=cpos)

    """
    return _download_and_read('Armadillo.ply', load=load)


def download_gears(load=True):  # pragma: no cover
    """Download gears dataset.

    Parameters
    ----------
    load : bool, optional
        Load the dataset after downloading it when ``True``.  Set this
        to ``False`` and only the filename will be returned.

    Returns
    -------
    pyvista.PolyData or str
        DataSet or filename depending on ``load``.

    Examples
    --------
    Download the dataset, split the bodies, and color each one.

    >>> import numpy as np
    >>> from pyvista import examples
    >>> dataset = examples.download_gears()
    >>> bodies = dataset.split_bodies()
    >>> for i, body in enumerate(bodies):
    ...     bid = np.empty(body.n_points)
    ...     bid[:] = i
    ...     body.point_data["Body ID"] = bid
    >>> bodies.plot(cmap='jet')
    """
    return _download_and_read('gears.stl', load=load)


def download_torso(load=True):  # pragma: no cover
    """Download torso dataset.

    Parameters
    ----------
    load : bool, optional
        Load the dataset after downloading it when ``True``.  Set this
        to ``False`` and only the filename will be returned.

    Returns
    -------
    pyvista.PolyData or str
        DataSet or filename depending on ``load``.

    Examples
    --------
    >>> from pyvista import examples
    >>> dataset = examples.download_torso()
    >>> dataset.plot(cpos="xz")

    """
    return _download_and_read('Torso.vtp', load=load)


def download_kitchen(split=False, load=True):  # pragma: no cover
    """Download structured grid of kitchen with velocity field.

    Use the ``split`` argument to extract all of the furniture in the
    kitchen.

    Parameters
    ----------
    split : bool, optional
        Optionally split the furniture and return a
        :class:`pyvista.MultiBlock`.

    load : bool, optional
        Load the dataset after downloading it when ``True``.  Set this
        to ``False`` and only the filename will be returned.

    Returns
    -------
    pyvista.StructuredGrid or str
        DataSet or filename depending on ``load``.

    Examples
    --------
    >>> from pyvista import examples
    >>> dataset = examples.download_kitchen()
    >>> dataset.streamlines(n_points=5).plot()

    This dataset is used in the following examples:

    * :ref:`plot_over_line_example`
    * :ref:`line_widget_example`

    """
    mesh = _download_and_read('kitchen.vtk', load=load)
    if not load:
        return mesh
    if not split:
        return mesh
    extents = {
        'door': (27, 27, 14, 18, 0, 11),
        'window1': (0, 0, 9, 18, 6, 12),
        'window2': (5, 12, 23, 23, 6, 12),
        'klower1': (17, 17, 0, 11, 0, 6),
        'klower2': (19, 19, 0, 11, 0, 6),
        'klower3': (17, 19, 0, 0, 0, 6),
        'klower4': (17, 19, 11, 11, 0, 6),
        'klower5': (17, 19, 0, 11, 0, 0),
        'klower6': (17, 19, 0, 7, 6, 6),
        'klower7': (17, 19, 9, 11, 6, 6),
        'hood1': (17, 17, 0, 11, 11, 16),
        'hood2': (19, 19, 0, 11, 11, 16),
        'hood3': (17, 19, 0, 0, 11, 16),
        'hood4': (17, 19, 11, 11, 11, 16),
        'hood5': (17, 19, 0, 11, 16, 16),
        'cookingPlate': (17, 19, 7, 9, 6, 6),
        'furniture': (17, 19, 7, 9, 11, 11),
    }
    kitchen = pyvista.MultiBlock()
    for key, extent in extents.items():
        alg = _vtk.vtkStructuredGridGeometryFilter()
        alg.SetInputDataObject(mesh)
        alg.SetExtent(extent)
        alg.Update()
        result = pyvista.filters._get_output(alg)
        kitchen[key] = result
    return kitchen


def download_tetra_dc_mesh():  # pragma: no cover
    """Download two meshes defining an electrical inverse problem.

    This contains a high resolution forward modeled mesh and a coarse
    inverse modeled mesh.

    Returns
    -------
    pyvista.MultiBlock
        DataSet containing the high resolution forward modeled mesh
        and a coarse inverse modeled mesh.

    Examples
    --------
    >>> from pyvista import examples
    >>> fine, coarse = examples.download_tetra_dc_mesh()
    >>> coarse.plot()

    """
    local_path, _ = _download_file('dc-inversion.zip')
    local_path = os.path.join(local_path, 'dc-inversion')
    filename = os.path.join(local_path, 'mesh-forward.vtu')
    fwd = pyvista.read(filename)
    fwd.set_active_scalars('Resistivity(log10)-fwd')
    filename = os.path.join(local_path, 'mesh-inverse.vtu')
    inv = pyvista.read(filename)
    inv.set_active_scalars('Resistivity(log10)')
    return pyvista.MultiBlock({'forward': fwd, 'inverse': inv})


def download_model_with_variance(load=True):  # pragma: no cover
    """Download model with variance dataset.

    Parameters
    ----------
    load : bool, optional
        Load the dataset after downloading it when ``True``.  Set this
        to ``False`` and only the filename will be returned.

    Returns
    -------
    pyvista.UnstructuredGrid or str
        DataSet or filename depending on ``load``.

    Examples
    --------
    >>> from pyvista import examples
    >>> dataset = examples.download_model_with_variance()
    >>> dataset.plot()

    See :ref:`plot_opacity_example` for an example using this dataset.

    """
    return _download_and_read("model_with_variance.vtu", load=load)


def download_thermal_probes(load=True):  # pragma: no cover
    """Download thermal probes dataset.

    Parameters
    ----------
    load : bool, optional
        Load the dataset after downloading it when ``True``.  Set this
        to ``False`` and only the filename will be returned.

    Returns
    -------
    pyvista.PolyData or str
        DataSet or filename depending on ``load``.

    Examples
    --------
    >>> from pyvista import examples
    >>> dataset = examples.download_thermal_probes()
    >>> dataset.plot(render_points_as_spheres=True, point_size=5, cpos="xy")

    See :ref:`interpolate_example` for an example using this dataset.

    """
    return _download_and_read("probes.vtp", load=load)


def download_carburator(load=True):  # pragma: no cover
    """Download scan of a carburator.

    Parameters
    ----------
    load : bool, optional
        Load the dataset after downloading it when ``True``.  Set this
        to ``False`` and only the filename will be returned.

    Returns
    -------
    pyvista.PolyData or str
        DataSet or filename depending on ``load``.

    Examples
    --------
    >>> from pyvista import examples
    >>> dataset = examples.download_carburator()
    >>> dataset.plot()

    """
    return _download_and_read("carburetor.ply", load=load)


def download_turbine_blade(load=True):  # pragma: no cover
    """Download scan of a turbine blade.

    Parameters
    ----------
    load : bool, optional
        Load the dataset after downloading it when ``True``.  Set this
        to ``False`` and only the filename will be returned.

    Returns
    -------
    pyvista.PolyData or str
        DataSet or filename depending on ``load``.

    Examples
    --------
    >>> from pyvista import examples
    >>> dataset = examples.download_turbine_blade()
    >>> dataset.plot()

    """
    return _download_and_read('turbineblade.ply', load=load)


def download_pine_roots(load=True):  # pragma: no cover
    """Download pine roots dataset.

    Parameters
    ----------
    load : bool, optional
        Load the dataset after downloading it when ``True``.  Set this
        to ``False`` and only the filename will be returned.

    Returns
    -------
    pyvista.PolyData or str
        DataSet or filename depending on ``load``.

    Examples
    --------
    >>> from pyvista import examples
    >>> dataset = examples.download_pine_roots()
    >>> dataset.plot()

    See :ref:`connectivity_example` for an example using this dataset.

    """
    return _download_and_read('pine_root.tri', load=load)


def download_crater_topo(load=True):  # pragma: no cover
    """Download crater dataset.

    Parameters
    ----------
    load : bool, optional
        Load the dataset after downloading it when ``True``.  Set this
        to ``False`` and only the filename will be returned.

    Returns
    -------
    pyvista.UniformGrid or str
        DataSet or filename depending on ``load``.

    Examples
    --------
    >>> from pyvista import examples
    >>> dataset = examples.download_crater_topo()
    >>> dataset.plot(cmap="gist_earth", cpos="xy")

    This dataset is used in the following examples:

    * :ref:`terrain_following_mesh_example`
    * :ref:`ref_topo_map_example`

    """
    return _download_and_read('Ruapehu_mag_dem_15m_NZTM.vtk', load=load)


def download_crater_imagery(load=True):  # pragma: no cover
    """Download crater texture.

    Parameters
    ----------
    load : bool, optional
        Load the dataset after downloading it when ``True``.  Set this
        to ``False`` and only the filename will be returned.

    Returns
    -------
    pyvista.Texture or str
        DataSet or filename depending on ``load``.

    Examples
    --------
    >>> from pyvista import examples
    >>> cpos = [
    ...     [  66.,  73. , -382.6],
    ...     [  66.,  73. ,    0. ],
    ...     [  -0.,  -1. ,    0. ]
    ... ]
    >>> dataset = examples.download_crater_imagery()
    >>> dataset.plot(cpos=cpos)

    See :ref:`ref_topo_map_example` for an example using this dataset.

    """
    return _download_and_read('BJ34_GeoTifv1-04_crater_clip.tif', texture=True, load=load)


def download_dolfin(load=True):  # pragma: no cover
    """Download dolfin mesh.

    Parameters
    ----------
    load : bool, optional
        Load the dataset after downloading it when ``True``.  Set this
        to ``False`` and only the filename will be returned.

    Returns
    -------
    pyvista.UnstructuredGrid or str
        DataSet or filename depending on ``load``.

    Examples
    --------
    >>> from pyvista import examples
    >>> dataset = examples.download_dolfin()
    >>> dataset.plot(cpos="xy", show_edges=True)

    """
    return _download_and_read('dolfin_fine.xml', file_format="dolfin-xml", load=load)


def download_damavand_volcano(load=True):  # pragma: no cover
    """Download damavand volcano model.

    Parameters
    ----------
    load : bool, optional
        Load the dataset after downloading it when ``True``.  Set this
        to ``False`` and only the filename will be returned.

    Returns
    -------
    pyvista.UniformGrid or str
        DataSet or filename depending on ``load``.

    Examples
    --------
    >>> from pyvista import examples
    >>> cpos = [
    ...     [ 4.66316700e+04,  4.32796241e+06, -3.82467050e+05],
    ...     [ 5.52532740e+05,  3.98017300e+06, -2.47450000e+04],
    ...     [ 4.10000000e-01, -2.90000000e-01, -8.60000000e-01]
    ... ]
    >>> dataset = examples.download_damavand_volcano()
    >>> dataset.plot(cpos=cpos, cmap="reds", show_scalar_bar=False, volume=True)

    See :ref:`volume_rendering_example` for an example using this dataset.

    """
    volume = _download_and_read("damavand-volcano.vtk", load=load)
    if not load:
        return volume
    volume.rename_array("None", "data")
    return volume


def download_delaunay_example(load=True):  # pragma: no cover
    """Download a pointset for the Delaunay example.

    Parameters
    ----------
    load : bool, optional
        Load the dataset after downloading it when ``True``.  Set this
        to ``False`` and only the filename will be returned.

    Returns
    -------
    pyvista.PolyData or str
        DataSet or filename depending on ``load``.

    Examples
    --------
    >>> from pyvista import examples
    >>> dataset = examples.download_delaunay_example()
    >>> dataset.plot(show_edges=True)

    """
    return _download_and_read('250.vtk', load=load)


def download_embryo(load=True):  # pragma: no cover
    """Download a volume of an embryo.

    Parameters
    ----------
    load : bool, optional
        Load the dataset after downloading it when ``True``.  Set this
        to ``False`` and only the filename will be returned.

    Returns
    -------
    pyvista.UniformGrid or str
        DataSet or filename depending on ``load``.

    Examples
    --------
    >>> from pyvista import examples
    >>> dataset = examples.download_embryo()
    >>> dataset.plot(volume=True)

    This dataset is used in the following examples:

    * :ref:`contouring_example`
    * :ref:`resampling_example`
    * :ref:`orthogonal_slices_example`

    """
    filename = _download_and_read('embryo.slc', load=False)
    if load:
        # cleanup artifact
        dataset = pyvista.read(filename)
        mask = dataset['SLCImage'] == 255
        dataset['SLCImage'][mask] = 0
        return dataset
    else:
        return filename


def download_antarctica_velocity(load=True):  # pragma: no cover
    """Download the antarctica velocity simulation results.

    Parameters
    ----------
    load : bool, optional
        Load the dataset after downloading it when ``True``.  Set this
        to ``False`` and only the filename will be returned.

    Returns
    -------
    pyvista.PolyData or str
        DataSet or filename depending on ``load``.

    Examples
    --------
    >>> from pyvista import examples
    >>> dataset = examples.download_antarctica_velocity()
    >>> dataset.plot(cpos='xy', clim=[1e-3, 1e4], cmap='Blues', log_scale=True)

    See :ref:`antarctica_example` for an example using this dataset.

    """
    return _download_and_read("antarctica_velocity.vtp", load=load)


def download_room_surface_mesh(load=True):  # pragma: no cover
    """Download the room surface mesh.

    This mesh is for demonstrating the difference that depth peeling can
    provide when rendering translucent geometries.

    This mesh is courtesy of `Sam Potter <https://github.com/sampotter>`_.

    Parameters
    ----------
    load : bool, optional
        Load the dataset after downloading it when ``True``.  Set this
        to ``False`` and only the filename will be returned.

    Returns
    -------
    pyvista.PolyData or str
        DataSet or filename depending on ``load``.

    Examples
    --------
    >>> from pyvista import examples
    >>> dataset = examples.download_room_surface_mesh()
    >>> dataset.plot()

    See :ref:`depth_peeling_example` for an example using this dataset.

    """
    return _download_and_read("room_surface_mesh.obj", load=load)


def download_beach(load=True):  # pragma: no cover
    """Download the beach NRRD image.

    Parameters
    ----------
    load : bool, optional
        Load the dataset after downloading it when ``True``.  Set this
        to ``False`` and only the filename will be returned.

    Returns
    -------
    pyvista.UniformGrid or str
        DataSet or filename depending on ``load``.

    Examples
    --------
    >>> from pyvista import examples
    >>> dataset = examples.download_beach()
    >>> dataset.plot(rgba=True, cpos="xy")

    """
    return _download_and_read("beach.nrrd", load=load)


def download_rgba_texture(load=True):  # pragma: no cover
    """Download a texture with an alpha channel.

    Parameters
    ----------
    load : bool, optional
        Load the dataset after downloading it when ``True``.  Set this
        to ``False`` and only the filename will be returned.

    Returns
    -------
    pyvista.Texture or str
        DataSet or filename depending on ``load``.

    Examples
    --------
    >>> from pyvista import examples
    >>> dataset = examples.download_rgba_texture()
    >>> dataset.plot(cpos="xy")

    See :ref:`ref_texture_example` for an example using this dataset.

    """
    return _download_and_read("alphachannel.png", texture=True, load=load)


def download_vtk_logo(load=True):  # pragma: no cover
    """Download a texture of the VTK logo.

    Parameters
    ----------
    load : bool, optional
        Load the dataset after downloading it when ``True``.  Set this
        to ``False`` and only the filename will be returned.

    Returns
    -------
    pyvista.Texture or str
        DataSet or filename depending on ``load``.

    Examples
    --------
    >>> from pyvista import examples
    >>> dataset = examples.download_vtk_logo()
    >>> dataset.plot(cpos="xy")

    """
    return _download_and_read("vtk.png", texture=True, load=load)


def download_sky_box_cube_map():  # pragma: no cover
    """Download a skybox cube map texture.

    Returns
    -------
    pyvista.Texture
        Texture containing a skybox.

    Examples
    --------
    >>> from pyvista import examples
    >>> import pyvista as pv
    >>> pl = pv.Plotter()
    >>> dataset = examples.download_sky_box_cube_map()
    >>> _ = pl.add_actor(dataset.to_skybox())
    >>> pl.set_environment_texture(dataset)
    >>> pl.show()

    See :ref:`pbr_example` for an example using this dataset.

    """
    prefix = 'skybox2-'
    sets = ['posx', 'negx', 'posy', 'negy', 'posz', 'negz']
    images = [prefix + suffix + '.jpg' for suffix in sets]
    for image in images:
        _download_file(image)

    return pyvista.cubemap(pyvista.EXAMPLES_PATH, prefix)


def download_cube_map_debug():  # pragma: no cover
    """Download the debug cube map texture.

    Textures obtained from `BabylonJS/Babylon.js
    <https://github.com/BabylonJS/Babylon.js>`_ and licensed under Apache2.

    Returns
    -------
    pyvista.Texture
        Texture containing a skybox.

    Examples
    --------
    >>> from pyvista import examples
    >>> import pyvista as pv
    >>> pl = pv.Plotter()
    >>> dataset = examples.download_sky_box_cube_map()
    >>> _ = pl.add_actor(dataset.to_skybox())
    >>> pl.set_environment_texture(dataset)
    >>> pl.show()

    """
    path, _ = _download_file('cubemapDebug/cubemapDebug.zip')
    return pyvista.cubemap(image_paths=glob.glob(path, '*.jpg'))


def download_cubemap_park():  # pragma: no cover
    """Download a cubemap of a park.

    Downloaded from http://www.humus.name/index.php?page=Textures
    by David Eck, and converted to a smaller 512x512 size for use
    with WebGL in his free, on-line textbook at
    http://math.hws.edu/graphicsbook

    This work is licensed under a Creative Commons Attribution 3.0 Unported
    License.

    Returns
    -------
    pyvista.Texture
        Texture containing a skybox.

    Examples
    --------
    >>> from pyvista import examples
    >>> import pyvista as pv
    >>> pl = pv.Plotter(lighting=None)
    >>> dataset = examples.download_cubemap_park()
    >>> _ = pl.add_actor(dataset.to_skybox())
    >>> pl.set_environment_texture(dataset, True)
    >>> pl.camera_position = 'xy'
    >>> pl.camera.zoom(0.4)
    >>> _ = pl.add_mesh(pv.Sphere(), pbr=True, roughness=0.1, metallic=0.5)
    >>> pl.show()

    """
    path, _ = _download_file('cubemap_park/cubemap_park.zip')
    return pyvista.cubemap(path)


def download_cubemap_space_4k():  # pragma: no cover
    """Download the 4k space cubemap.

    This cubemap was generated by downloading the 4k image from: `Deep Star
    Maps 2020 <https://svs.gsfc.nasa.gov/4851>`_ and converting it using
    https://jaxry.github.io/panorama-to-cubemap/

    See `vtk-data/Data/cubemap_space
    <https://github.com/pyvista/vtk-data/tree/master/Data/cubemap_space>`_ for
    more details.

    Returns
    -------
    pyvista.Texture
        Texture containing a skybox.

    Examples
    --------
    Display the cubemap as both an environment texture and an actor.

    >>> import pyvista as pv
    >>> from pyvista import examples
    >>> cubemap = examples.download_cubemap_space_4k()
    >>> pl = pv.Plotter(lighting=None)
    >>> _ = pl.add_actor(cubemap.to_skybox())
    >>> pl.set_environment_texture(cubemap, True)
    >>> pl.camera.zoom(0.4)
    >>> _ = pl.add_mesh(pv.Sphere(), pbr=True, roughness=0.24, metallic=1.0)
    >>> pl.show()

    """
    path, _ = _download_file('cubemap_space/4k.zip')
    return pyvista.cubemap(path)


def download_cubemap_space_16k(progress_bar=False):  # pragma: no cover
    """Download the 16k space cubemap.

    This cubemap was generated by downloading the 16k image from: `Deep Star
    Maps 2020 <https://svs.gsfc.nasa.gov/4851>`_ and converting it using
    https://jaxry.github.io/panorama-to-cubemap/

    See `vtk-data/Data/cubemap_space
    <https://github.com/pyvista/vtk-data/tree/master/Data/cubemap_space>`_ for
    more details.

    Parameters
    ----------
    progress_bar : bool, default: False
        Display a progress_bar bar when downloading the file. Requires ``tqdm``.


    Returns
    -------
    pyvista.Texture
        Texture containing a skybox.

    Notes
    -----
    This is a 38MB file and may take a while to download.

    Examples
    --------
    Display the cubemap as both an environment texture and an actor. Note that
    here we're displaying the 4k as the 16k is a bit too expensive to display
    in the documentation.

    >>> import pyvista as pv
    >>> from pyvista import examples
    >>> cubemap = examples.download_cubemap_space_4k()
    >>> pl = pv.Plotter(lighting=None)
    >>> _ = pl.add_actor(cubemap.to_skybox())
    >>> pl.set_environment_texture(cubemap, True)
    >>> pl.camera.zoom(0.4)
    >>> _ = pl.add_mesh(pv.Sphere(), pbr=True, roughness=0.24, metallic=1.0)
    >>> pl.show()

    """
    path, _ = _download_file('cubemap_space/16k.zip', progress_bar=progress_bar)
    return pyvista.cubemap(path)


def download_backward_facing_step(load=True):  # pragma: no cover
    """Download an ensight gold case of a fluid simulation.

    Parameters
    ----------
    load : bool, optional
        Load the dataset after downloading it when ``True``.  Set this
        to ``False`` and only the filename will be returned.

    Returns
    -------
    pyvista.MultiBlock or str
        DataSet or filename depending on ``load``.

    Examples
    --------
    >>> from pyvista import examples
    >>> dataset = examples.download_backward_facing_step()
    >>> dataset.plot()

    """
    directory, _ = _download_file('EnSight.zip')
    filename = os.path.join(directory, 'EnSight', "foam_case_0_0_0_0.case")
    if not load:
        return filename
    return pyvista.read(filename)


def download_gpr_data_array(load=True):  # pragma: no cover
    """Download GPR example data array.

    Parameters
    ----------
    load : bool, optional
        Load the dataset after downloading it when ``True``.  Set this
        to ``False`` and only the filename will be returned.

    Returns
    -------
    numpy.ndarray or str
        Array or filename depending on ``load``.

    Examples
    --------
    >>> from pyvista import examples
    >>> dataset = examples.download_gpr_data_array()  # doctest:+SKIP
    >>> dataset  # doctest:+SKIP
    array([[nan, nan, nan, ..., nan, nan, nan],
           [nan, nan, nan, ..., nan, nan, nan],
           [nan, nan, nan, ..., nan, nan, nan],
           ...,
           [ 0.,  0.,  0., ...,  0.,  0.,  0.],
           [ 0.,  0.,  0., ...,  0.,  0.,  0.],
           [ 0.,  0.,  0., ...,  0.,  0.,  0.]])

    See :ref:`create_draped_surf_example` for an example using this dataset.

    """
    saved_file, _ = _download_file("gpr-example/data.npy")
    if not load:
        return saved_file
    return np.load(saved_file)


def download_gpr_path(load=True):  # pragma: no cover
    """Download GPR example path.

    Parameters
    ----------
    load : bool, optional
        Load the dataset after downloading it when ``True``.  Set this
        to ``False`` and only the filename will be returned.

    Returns
    -------
    pyvista.PolyData or str
        DataSet or filename depending on ``load``.

    Examples
    --------
    >>> from pyvista import examples
    >>> dataset = examples.download_gpr_path()
    >>> dataset.plot()

    See :ref:`create_draped_surf_example` for an example using this dataset.

    """
    saved_file, _ = _download_file("gpr-example/path.txt")
    if not load:
        return saved_file
    path = np.loadtxt(saved_file, skiprows=1)
    return pyvista.PolyData(path)


def download_woman(load=True):  # pragma: no cover
    """Download scan of a woman.

    Originally obtained from Laser Design.

    Parameters
    ----------
    load : bool, optional
        Load the dataset after downloading it when ``True``.  Set this
        to ``False`` and only the filename will be returned.

    Returns
    -------
    pyvista.PolyData or str
        DataSet or filename depending on ``load``.

    Examples
    --------
    >>> from pyvista import examples
    >>> dataset = examples.download_woman()
    >>> cpos = [
    ...     (-2600.0, 1970.6, 1836.9),
    ...     (48.5, -20.3, 843.9),
    ...     (0.23, -0.168, 0.958)
    ... ]
    >>> dataset.plot(cpos=cpos)

    """
    return _download_and_read('woman.stl', load=load)


def download_lobster(load=True):  # pragma: no cover
    """Download scan of a lobster.

    Originally obtained from Laser Design.

    Parameters
    ----------
    load : bool, optional
        Load the dataset after downloading it when ``True``.  Set this
        to ``False`` and only the filename will be returned.

    Returns
    -------
    pyvista.PolyData or str
        DataSet or filename depending on ``load``.

    Examples
    --------
    >>> from pyvista import examples
    >>> dataset = examples.download_lobster()
    >>> dataset.plot()

    """
    return _download_and_read('lobster.ply', load=load)


def download_face2(load=True):  # pragma: no cover
    """Download scan of a man's face.

    Originally obtained from Laser Design.

    Parameters
    ----------
    load : bool, optional
        Load the dataset after downloading it when ``True``.  Set this
        to ``False`` and only the filename will be returned.

    Returns
    -------
    pyvista.PolyData or str
        DataSet or filename depending on ``load``.

    Examples
    --------
    >>> from pyvista import examples
    >>> dataset = examples.download_face2()
    >>> dataset.plot()

    """
    return _download_and_read('man_face.stl', load=load)


def download_urn(load=True):  # pragma: no cover
    """Download scan of a burial urn.

    Originally obtained from Laser Design.

    Parameters
    ----------
    load : bool, optional
        Load the dataset after downloading it when ``True``.  Set this
        to ``False`` and only the filename will be returned.

    Returns
    -------
    pyvista.PolyData or str
        DataSet or filename depending on ``load``.

    Examples
    --------
    >>> from pyvista import examples
    >>> cpos = [
    ...     [-7.123e+02,  5.715e+02,  8.601e+02],
    ...     [ 4.700e+00,  2.705e+02, -1.010e+01],
    ...     [ 2.000e-01,  1.000e+00, -2.000e-01]
    ... ]
    >>> dataset = examples.download_urn()
    >>> dataset.plot(cpos=cpos)

    """
    return _download_and_read('urn.stl', load=load)


def download_pepper(load=True):  # pragma: no cover
    """Download scan of a pepper (capsicum).

    Originally obtained from Laser Design.

    Parameters
    ----------
    load : bool, optional
        Load the dataset after downloading it when ``True``.  Set this
        to ``False`` and only the filename will be returned.

    Returns
    -------
    pyvista.PolyData or str
        DataSet or filename depending on ``load``.

    Examples
    --------
    >>> from pyvista import examples
    >>> dataset = examples.download_pepper()
    >>> dataset.plot()

    """
    return _download_and_read('pepper.ply', load=load)


def download_drill(load=True):  # pragma: no cover
    """Download scan of a power drill.

    Originally obtained from Laser Design.

    Parameters
    ----------
    load : bool, optional
        Load the dataset after downloading it when ``True``.  Set this
        to ``False`` and only the filename will be returned.

    Returns
    -------
    pyvista.PolyData or str
        DataSet or filename depending on ``load``.

    Examples
    --------
    >>> from pyvista import examples
    >>> dataset = examples.download_drill()
    >>> dataset.plot()

    """
    return _download_and_read('drill.obj', load=load)


def download_action_figure(load=True):  # pragma: no cover
    """Download scan of an action figure.

    Originally obtained from Laser Design.

    Parameters
    ----------
    load : bool, optional
        Load the dataset after downloading it when ``True``.  Set this
        to ``False`` and only the filename will be returned.

    Returns
    -------
    pyvista.PolyData or str
        DataSet or filename depending on ``load``.

    Examples
    --------
    Show the action figure example. This also demonstrates how to use
    physically based rendering and lighting to make a good looking
    plot.

    >>> import pyvista
    >>> from pyvista import examples
    >>> dataset = examples.download_action_figure()
    >>> _ = dataset.clean(inplace=True)
    >>> pl = pyvista.Plotter(lighting=None)
    >>> pl.add_light(pyvista.Light((30, 10, 10)))
    >>> _ = pl.add_mesh(dataset, color='w', smooth_shading=True,
    ...                 pbr=True, metallic=0.3, roughness=0.5)
    >>> pl.camera_position = [
    ...     (32.3, 116.3, 220.6),
    ...     (-0.05, 3.8, 33.8),
    ...     (-0.017, 0.86, -0.51)
    ... ]
    >>> pl.show()

    """
    return _download_and_read('tigerfighter.obj', load=load)


def download_mars_jpg():  # pragma: no cover
    """Download and return the path of ``'mars.jpg'``.

    Returns
    -------
    str
        Filename of the JPEG.

    Examples
    --------
    Download the Mars JPEG and map it to spherical coordinates on a sphere.

    >>> import math
    >>> import numpy
    >>> import numpy as np
    >>> from pyvista import examples
    >>> import pyvista

    Download the JPEGs and convert the Mars JPEG to a texture.

    >>> mars_jpg = examples.download_mars_jpg()
    >>> mars_tex = pyvista.read_texture(mars_jpg)
    >>> stars_jpg = examples.download_stars_jpg()

    Create a sphere mesh and compute the texture coordinates.

    >>> sphere = pyvista.Sphere(radius=1, theta_resolution=120, phi_resolution=120,
    ...                         start_theta=270.001, end_theta=270)
    >>> sphere.active_t_coords = numpy.zeros((sphere.points.shape[0], 2))
    >>> sphere.active_t_coords[:, 0] = 0.5 + np.arctan2(-sphere.points[:, 0],
    ...                                                 sphere.points[:, 1])/(2 * math.pi)
    >>> sphere.active_t_coords[:, 1] = 0.5 + np.arcsin(sphere.points[:, 2]) / math.pi
    >>> sphere.point_data
    pyvista DataSetAttributes
    Association     : POINT
    Active Scalars  : None
    Active Vectors  : None
    Active Texture  : Texture Coordinates
    Active Normals  : Normals
    Contains arrays :
        Normals                 float32    (14280, 3)           NORMALS
        Texture Coordinates     float64    (14280, 2)           TCOORDS

    Plot with stars in the background.

    >>> pl = pyvista.Plotter()
    >>> pl.add_background_image(stars_jpg)
    >>> _ = pl.add_mesh(sphere, texture=mars_tex)
    >>> pl.show()

    """
    return _download_file('mars.jpg')[0]


def download_stars_jpg():  # pragma: no cover
    """Download and return the path of ``'stars.jpg'``.

    Returns
    -------
    str
        Filename of the JPEG.

    Examples
    --------
    >>> from pyvista import examples
    >>> import pyvista as pv
    >>> pl = pv.Plotter()
    >>> dataset = examples.download_stars_jpg()
    >>> pl.add_background_image(dataset)
    >>> pl.show()

    See :func:`download_mars_jpg` for another example using this dataset.

    """
    return _download_file('stars.jpg')[0]


def download_notch_stress(load=True):  # pragma: no cover
    """Download the FEA stress result from a notched beam.

    Parameters
    ----------
    load : bool, optional
        Load the dataset after downloading it when ``True``.  Set this
        to ``False`` and only the filename will be returned.

    Returns
    -------
    pyvista.UnstructuredGrid or str
        DataSet or filename depending on ``load``.

    Notes
    -----
    This file may have issues being read in on VTK 8.1.2

    Examples
    --------
    >>> from pyvista import examples
    >>> dataset = examples.download_notch_stress()
    >>> dataset.plot(cmap='bwr')

    """
    return _download_and_read('notch_stress.vtk', load=load)


def download_notch_displacement(load=True):  # pragma: no cover
    """Download the FEA displacement result from a notched beam.

    Parameters
    ----------
    load : bool, optional
        Load the dataset after downloading it when ``True``.  Set this
        to ``False`` and only the filename will be returned.

    Returns
    -------
    pyvista.UnstructuredGrid or str
        DataSet or filename depending on ``load``.

    Examples
    --------
    >>> from pyvista import examples
    >>> dataset = examples.download_notch_displacement()
    >>> dataset.plot(cmap='bwr')

    """
    return _download_and_read('notch_disp.vtu', load=load)


def download_louis_louvre(load=True):  # pragma: no cover
    """Download the Louis XIV de France statue at the Louvre, Paris.

    Statue found in the Napoléon Courtyard of Louvre Palace. It is a
    copy in plomb of the original statue in Versailles, made by
    Bernini and Girardon.

    Originally downloaded from `sketchfab <https://sketchfab.com/3d-models/louis-xiv-de-france-louvre-paris-a0cc0e7eee384c99838dff2857b8158c>`_

    Parameters
    ----------
    load : bool, optional
        Load the dataset after downloading it when ``True``.  Set this
        to ``False`` and only the filename will be returned.

    Returns
    -------
    pyvista.PolyData or str
        DataSet or filename depending on ``load``.

    Examples
    --------
    Plot the Louis XIV statue with custom lighting and camera angle.

    >>> from pyvista import examples
    >>> import pyvista
    >>> dataset = examples.download_louis_louvre()
    >>> pl = pyvista.Plotter(lighting=None)
    >>> _ = pl.add_mesh(dataset, smooth_shading=True)
    >>> pl.add_light(pyvista.Light((10, -10, 10)))
    >>> pl.camera_position = [
    ...     [ -6.71, -14.55,  15.17],
    ...     [  1.44,   2.54,   9.84],
    ...     [  0.16,   0.22,   0.96]
    ... ]
    >>> pl.show()

    See :ref:`pbr_example` for an example using this dataset.

    """
    return _download_and_read('louis.ply', load=load)


def download_cylinder_crossflow(load=True):  # pragma: no cover
    """Download CFD result for cylinder in cross flow at Re=35.

    Parameters
    ----------
    load : bool, optional
        Load the dataset after downloading it when ``True``.  Set this
        to ``False`` and only the filename will be returned.

    Returns
    -------
    pyvista.MultiBlock or str
        DataSet or filename depending on ``load``.

    Examples
    --------
    >>> from pyvista import examples
    >>> dataset = examples.download_cylinder_crossflow()
    >>> dataset.plot(cpos='xy', cmap='blues', rng=[-200, 500])

    See :ref:`2d_streamlines_example` for an example using this dataset.

    """
    filename, _ = _download_file('EnSight/CylinderCrossflow/cylinder_Re35.case')
    _download_file('EnSight/CylinderCrossflow/cylinder_Re35.geo')
    _download_file('EnSight/CylinderCrossflow/cylinder_Re35.scl1')
    _download_file('EnSight/CylinderCrossflow/cylinder_Re35.scl2')
    _download_file('EnSight/CylinderCrossflow/cylinder_Re35.vel')
    if not load:
        return filename
    return pyvista.read(filename)


def download_naca(load=True):  # pragma: no cover
    """Download NACA airfoil dataset in EnSight format.

    Parameters
    ----------
    load : bool, optional
        Load the dataset after downloading it when ``True``.  Set this
        to ``False`` and only the filename will be returned.

    Returns
    -------
    pyvista.MultiBlock or str
        DataSet or filename depending on ``load``.

    Examples
    --------
    Plot the density of the air surrounding the NACA airfoil using the
    ``"jet"`` color map.

    >>> from pyvista import examples
    >>> cpos = [
    ...     [-0.22,  0.  ,  2.52],
    ...     [ 0.43,  0.  ,  0.  ],
    ...     [ 0.  ,  1.  ,  0.  ]
    ... ]
    >>> dataset = examples.download_naca()
    >>> dataset.plot(cpos=cpos, cmap="jet")

    See :ref:`reader_example` for an example using this dataset.

    """
    filename, _ = _download_file('EnSight/naca.bin.case')
    _download_file('EnSight/naca.gold.bin.DENS_1')
    _download_file('EnSight/naca.gold.bin.DENS_3')
    _download_file('EnSight/naca.gold.bin.geo')
    if not load:
        return filename
    return pyvista.read(filename)


def download_wavy(load=True):  # pragma: no cover
    """Download PVD file of a 2D wave.

    Parameters
    ----------
    load : bool, optional
        Load the dataset after downloading it when ``True``.  Set this
        to ``False`` and only the filename will be returned.

    Returns
    -------
    pyvista.MultiBlock or str
        DataSet or filename depending on ``load``.

    Examples
    --------
    >>> from pyvista import examples
    >>> dataset = examples.download_wavy()
    >>> dataset.plot()

    See :ref:`reader_example` for an example using this dataset.

    """
    folder, _ = _download_file('PVD/wavy.zip')
    filename = os.path.join(folder, 'wavy.pvd')
    if not load:
        return filename
    return pyvista.PVDReader(filename).read()


def download_single_sphere_animation(load=True):  # pragma: no cover
    """Download PVD file for single sphere.

    Parameters
    ----------
    load : bool, optional
        Load the dataset after downloading it when ``True``.  Set this
        to ``False`` and only the filename will be returned.

    Returns
    -------
    pyvista.MultiBlock or str
        DataSet or filename depending on ``load``.

    Examples
    --------
    >>> import os
    >>> from tempfile import mkdtemp
    >>> import pyvista
    >>> from pyvista import examples
    >>> filename = examples.download_single_sphere_animation(load=False)
    >>> reader = pyvista.PVDReader(filename)

    Write the gif to a temporary directory. Normally you would write to a local
    path.

    >>> gif_filename = os.path.join(mkdtemp(), 'single_sphere.gif')

    Generate the animation.

    >>> plotter = pyvista.Plotter()
    >>> plotter.open_gif(gif_filename)
    >>> for time_value in reader.time_values:
    ...     reader.set_active_time_value(time_value)
    ...     mesh = reader.read()
    ...     _ = plotter.add_mesh(mesh, smooth_shading=True)
    ...     _ = plotter.add_text(f"Time: {time_value:.0f}", color="black")
    ...     plotter.write_frame()
    ...     plotter.clear()
    ...     plotter.enable_lightkit()
    >>> plotter.close()

    """
    path, _ = _download_file('PVD/paraview/singleSphereAnimation.zip')
    filename = os.path.join(path, 'singleSphereAnimation.pvd')
    if not load:
        return filename
    return pyvista.PVDReader(filename).read()


def download_dual_sphere_animation(load=True):  # pragma: no cover
    """Download PVD file for double sphere.

    Parameters
    ----------
    load : bool, optional
        Load the dataset after downloading it when ``True``.  Set this
        to ``False`` and only the filename will be returned.

    Returns
    -------
    pyvista.MultiBlock or str
        DataSet or filename depending on ``load``.

    Examples
    --------
    >>> import os
    >>> from tempfile import mkdtemp
    >>> import pyvista
    >>> from pyvista import examples
    >>> filename = examples.download_dual_sphere_animation(load=False)
    >>> reader = pyvista.PVDReader(filename)

    Write the gif to a temporary directory. Normally you would write to a local
    path.

    >>> gif_filename = os.path.join(mkdtemp(), 'dual_sphere.gif')

    Generate the animation.

    >>> plotter = pyvista.Plotter()
    >>> plotter.open_gif(gif_filename)
    >>> for time_value in reader.time_values:
    ...     reader.set_active_time_value(time_value)
    ...     mesh = reader.read()
    ...     _ = plotter.add_mesh(mesh, smooth_shading=True)
    ...     _ = plotter.add_text(f"Time: {time_value:.0f}", color="black")
    ...     plotter.write_frame()
    ...     plotter.clear()
    ...     plotter.enable_lightkit()
    >>> plotter.close()

    """
    path, _ = _download_file('PVD/paraview/dualSphereAnimation.zip')
    filename = os.path.join(path, 'dualSphereAnimation.pvd')
    if not load:
        return filename
    return pyvista.PVDReader(filename).read()


def download_osmnx_graph():  # pragma: no cover
    """Load a simple street map from Open Street Map.

    Generated from:

    .. code:: python

        >>> import osmnx as ox  # doctest:+SKIP
        >>> address = 'Holzgerlingen DE'  # doctest:+SKIP
        >>> graph = ox.graph_from_address(address, dist=500, network_type='drive')  # doctest:+SKIP
        >>> pickle.dump(graph, open('osmnx_graph.p', 'wb'))  # doctest:+SKIP

    Returns
    -------
    networkx.classes.multidigraph.MultiDiGraph
        An osmnx graph of the streets of Holzgerlingen, Germany.

    Examples
    --------
    >>> from pyvista import examples
    >>> graph = examples.download_osmnx_graph()  # doctest:+SKIP

    See :ref:`open_street_map_example` for a full example using this dataset.

    """
    import pickle

    try:
        import osmnx  # noqa
    except ImportError:
        raise ImportError('Install `osmnx` to use this example')

    filename, _ = _download_file('osmnx_graph.p')
    return pickle.load(open(filename, 'rb'))


def download_cavity(load=True):
    """Download cavity OpenFOAM example.

    Retrieved from
    `Kitware VTK Data <https://data.kitware.com/#collection/55f17f758d777f6ddc7895b7/folder/5afd932e8d777f15ebe1b183>`_.

    Parameters
    ----------
    load : bool, optional
        Load the dataset after downloading it when ``True``.  Set this
        to ``False`` and only the filename will be returned.

    Returns
    -------
    pyvista.MultiBlock or str
        DataSet or filename depending on ``load``.

    Examples
    --------
    >>> from pyvista import examples
    >>> dataset = examples.download_cavity()  # doctest:+SKIP

    See :ref:`openfoam_example` for a full example using this dataset.

    """
    directory, _ = _download_file('OpenFOAM.zip')
    filename = os.path.join(directory, 'OpenFOAM', 'cavity', 'case.foam')
    if not load:
        return filename
    return pyvista.OpenFOAMReader(filename).read()


def download_lucy(load=True):  # pragma: no cover
    """Download the lucy angel mesh.

    Original downloaded from the `The Stanford 3D Scanning Repository
    <http://graphics.stanford.edu/data/3Dscanrep/>`_ and decimated to
    approximately 100k triangle.

    Parameters
    ----------
    load : bool, optional
        Load the dataset after downloading it when ``True``.  Set this
        to ``False`` and only the filename will be returned.

    Returns
    -------
    pyvista.PolyData or str
        DataSet or filename depending on ``load``.

    Examples
    --------
    Plot the Lucy Angel dataset with custom lighting.

    >>> from pyvista import examples
    >>> import pyvista
    >>> dataset = examples.download_lucy()

    Create a light at the "flame"

    >>> flame_light = pyvista.Light(
    ...     color=[0.886, 0.345, 0.133],
    ...     position=[550,  140, 950],
    ...     intensity=1.5,
    ...     positional=True,
    ...     cone_angle=90,
    ...     attenuation_values=(0.001, 0.005, 0)
    ... )

    Create a scene light

    >>> scene_light = pyvista.Light(intensity=0.2)

    >>> pl = pyvista.Plotter(lighting=None)
    >>> _ = pl.add_mesh(dataset, smooth_shading=True)
    >>> pl.add_light(flame_light)
    >>> pl.add_light(scene_light)
    >>> pl.background_color = 'k'
    >>> pl.show()

    See :ref:`jupyter_plotting` for another example using this dataset.

    """
    return _download_and_read('lucy.ply', load=load)


def download_can(partial=False, load=True):  # pragma: no cover
    """Download the can dataset mesh.

    File obtained from `Kitware <https://www.kitware.com/>`_. Used
    for testing hdf files.

    Parameters
    ----------
    partial : bool, optional
        Load part of the dataset. Defaults to ``False``.

    load : bool, optional
        Load the dataset after downloading it when ``True``.  Set this
        to ``False`` and only the filename will be returned.

    Returns
    -------
    pyvista.PolyData, str, or List[str]
        The example ParaView can DataSet or file path(s).

    Examples
    --------
    Plot the can dataset.

    >>> from pyvista import examples
    >>> import pyvista
    >>> dataset = examples.download_can()  # doctest:+SKIP
    >>> dataset.plot(scalars='VEL', smooth_shading=True)  # doctest:+SKIP

    """
    if pyvista.vtk_version_info > (9, 1):
        raise VTKVersionError(
            'This example file is deprecated for VTK v9.2.0 and newer. '
            'Use `download_can_crushed_hdf` instead.'
        )

    can_0 = _download_and_read('hdf/can_0.hdf', load=load)
    if partial:
        return can_0

    cans = [
        can_0,
        _download_and_read('hdf/can_1.hdf', load=load),
        _download_and_read('hdf/can_2.hdf', load=load),
    ]

    if load:
        return pyvista.merge(cans)
    return cans


def download_can_crushed_hdf(load=True):  # pragma: no cover
    """Download the crushed can dataset.

    File obtained from `Kitware <https://www.kitware.com/>`_. Used
    for testing hdf files.

    Originally built using VTK v9.2.0rc from:

    ``VTK/build/ExternalData/Testing/Data/can-vtu.hdf``

    Parameters
    ----------
    load : bool, optional
        Load the dataset after downloading it when ``True``.  Set this
        to ``False`` and only the filename will be returned.

    Returns
    -------
    pyvista.UnstructuredGrid or str
        Crushed can dataset or path depending on the value of ``load``.

    Examples
    --------
    Plot the crushed can dataset.

    >>> from pyvista import examples
    >>> import pyvista
    >>> dataset = examples.download_can_crushed_hdf()
    >>> dataset.plot(smooth_shading=True)

    """
    return _download_and_read('hdf/can-vtu.hdf', load=load)


def download_cgns_structured(load=True):  # pragma: no cover
    """Download the structured CGNS dataset mesh.

    Originally downloaded from `CFD General Notation System Example Files
    <https://cgns.github.io/CGNSFiles.html>`_

    Parameters
    ----------
    load : bool, optional
        Load the dataset after downloading it when ``True``.  Set this
        to ``False`` and only the filename will be returned.

    Returns
    -------
    pyvista.MultiBlock or str
        Structured, 12 block, 3-D constricting channel, with example use of
        Family_t for BCs (ADF type). If ``load`` is ``False``, then the path of the
        example CGNS file is returned.

    Examples
    --------
    Plot the example CGNS dataset.

    >>> from pyvista import examples
    >>> import pyvista
    >>> dataset = examples.download_cgns_structured()
    >>> dataset[0].plot(scalars='Density')

    """
    filename, _ = _download_file('cgns/sqnz_s.adf.cgns')
    if not load:
        return filename
    return pyvista.get_reader(filename).read()


def download_tecplot_ascii(load=True):  # pragma: no cover
    """Download the single block ASCII Tecplot dataset.

    Originally downloaded from Paul Bourke's
    `Sample file <http://paulbourke.net/dataformats/tp/sample.tp>`_

    Parameters
    ----------
    load : bool, optional
        Load the dataset after downloading it when ``True``.  Set this
        to ``False`` and only the filename will be returned.

    Returns
    -------
    pyvista.MultiBlock
        Multiblock format with only 1 data block, simple geometric shape.
        If ``load`` is ``False``, then the path of the example Tecplot file
        is returned.

    Examples
    --------
    Plot the example Tecplot dataset.

    >>> from pyvista import examples
    >>> import pyvista
    >>> dataset = examples.download_tecplot_ascii()
    >>> dataset.plot()

    """
    filename, _ = _download_file('tecplot_ascii.dat')
    if not load:
        return filename
    return pyvista.get_reader(filename).read()


def download_cgns_multi(load=True):  # pragma: no cover
    """Download a multielement airfoil with a cell centered solution.

    Originally downloaded from `CFD General Notation System Example Files
    <https://cgns.github.io/CGNSFiles.html>`_

    Parameters
    ----------
    load : bool, optional
        Load the dataset after downloading it when ``True``.  Set this
        to ``False`` and only the filename will be returned.

    Returns
    -------
    pyvista.MultiBlock or str
        Structured, 4 blocks, 2D (2 planes in third dimension) multielement
        airfoil, with cell centered solution. If ``load`` is ``False``, then the path of the
        example CGNS file is returned.

    Examples
    --------
    Plot the airfoil dataset. Merge the multi-block and then plot the airfoil's
    ``"ViscosityEddy"``. Convert the cell data to point data as in this
    dataset, the solution is stored within the cells.

    >>> from pyvista import examples
    >>> import pyvista
    >>> dataset = examples.download_cgns_multi()
    >>> ugrid = dataset.combine()
    >>> ugrid = ugrid = ugrid.cell_data_to_point_data()
    >>> ugrid.plot(
    ...     cmap='bwr', scalars='ViscosityEddy', zoom=4, cpos='xz', show_scalar_bar=False,
    ... )

    """
    filename, _ = _download_file('cgns/multi.cgns')
    if not load:
        return filename
    reader = pyvista.get_reader(filename)

    # disable reading the boundary patch. As of VTK 9.1.0 this generates
    # messages like "Skipping BC_t node: BC_t type 'BCFarfield' not supported
    # yet."
    reader.load_boundary_patch = False
    return reader.read()


def download_dicom_stack(load: bool = True) -> Union[pyvista.UniformGrid, str]:  # pragma: no cover
    """Download TCIA DICOM stack volume.

    Original download from the `The Cancer Imaging Archive (TCIA)
    <https://www.cancerimagingarchive.net/>`_. This is part of the
    Clinical Proteomic Tumor Analysis Consortium Sarcomas (CPTAC-SAR)
    collection.

    Parameters
    ----------
    load : bool, optional
        Load the dataset after downloading it when ``True``.  Set this
        to ``False`` and only the filename will be returned.

    Returns
    -------
    pyvista.UniformGrid or str
        DataSet or filename depending on ``load``.

    References
    ----------
    * **Data Citation**

        National Cancer Institute Clinical Proteomic Tumor Analysis Consortium
        (CPTAC). (2018).  Radiology Data from the Clinical Proteomic Tumor
        Analysis Consortium Sarcomas [CPTAC-SAR] collection [Data set]. The
        Cancer Imaging Archive.  DOI: 10.7937/TCIA.2019.9bt23r95

    * **Acknowledgement**

        Data used in this publication were generated by the National Cancer Institute Clinical
        Proteomic Tumor Analysis Consortium (CPTAC).

    * **TCIA Citation**

        Clark K, Vendt B, Smith K, Freymann J, Kirby J, Koppel P, Moore S, Phillips S,
        Maffitt D, Pringle M, Tarbox L, Prior F. The Cancer Imaging Archive (TCIA):
        Maintaining and Operating a Public Information Repository, Journal of Digital Imaging,
        Volume 26, Number 6, December, 2013, pp 1045-1057. doi: 10.1007/s10278-013-9622-7

    Examples
    --------
    >>> from pyvista import examples
    >>> dataset = examples.download_dicom_stack()
    >>> dataset.plot(volume=True, zoom=3, show_scalar_bar=False)

    """
    path, _ = _download_file('DICOM_Stack/data.zip')
    path = os.path.join(path, 'data')
    if load:
        reader = pyvista.DICOMReader(path)
        return reader.read()
    return path


def download_parched_canal_4k(load=True):  # pragma: no cover
    """Download parched canal 4k dataset.

    Parameters
    ----------
    load : bool, optional
        Load the dataset after downloading it when ``True``.  Set this
        to ``False`` and only the filename will be returned.

    Returns
    -------
    pyvista.Texture or str
        DataSet or filename depending on ``load``.

    Examples
    --------
    >>> from pyvista import examples
    >>> dataset = examples.download_parched_canal_4k()
    >>> dataset.plot(cpos="xy")

    """
    return _download_and_read("parched_canal_4k.hdr", texture=True, load=load)


def download_cells_nd(load=True):  # pragma: no cover
    """Download example AVS UCD dataset.

    Parameters
    ----------
    load : bool, optional
        Load the dataset after downloading it when ``True``.  Set this
        to ``False`` and only the filename will be returned.

    Returns
    -------
    pyvista.DataSet or str
        DataSet or filename depending on ``load``.

    Examples
    --------
    >>> from pyvista import examples
    >>> dataset = examples.download_cells_nd()
    >>> dataset.plot(cpos="xy")

    """
    return _download_and_read("cellsnd.ascii.inp", load=load)


def download_moonlanding_image(load=True):  # pragma: no cover
    """Download the Moon landing image.

    This is a noisy image originally obtained from `Scipy Lecture Notes
    <https://scipy-lectures.org/index.html>`_ and can be used to demonstrate a
    low pass filter.

    See the `scipy-lectures license
    <http://scipy-lectures.org/preface.html#license>`_ for more details
    regarding this image's use and distribution.

    Parameters
    ----------
    load : bool, optional
        Load the dataset after downloading it when ``True``.  Set this
        to ``False`` and only the filename will be returned.

    Returns
    -------
    pyvista.UniformGrid or str
        ``DataSet`` or filename depending on ``load``.

    Examples
    --------
    >>> from pyvista import examples
    >>> dataset = examples.download_moonlanding_image()
    >>> dataset.plot(cpos='xy', cmap='gray', background='w', show_scalar_bar=False)

    See :ref:`image_fft_example` for a full example using this dataset.

    """
    return _download_and_read('moonlanding.png', load=load)


def download_angular_sector(load=True):  # pragma: no cover
    """Download the angular sector dataset.

    Parameters
    ----------
    load : bool, optional
        Load the dataset after downloading it when ``True``.  Set this
        to ``False`` and only the filename will be returned.

    Returns
    -------
    pyvista.UnstructuredGrid or str
        DataSet or filename depending on ``load``.

    Examples
    --------
    >>> from pyvista import examples
    >>> dataset = examples.download_angular_sector()
    >>> dataset.plot(scalars='PointId')

    """
    return _download_and_read('AngularSector.vtk', load=load)


def download_mount_damavand(load=True):  # pragma: no cover
    """Download the Mount Damavand dataset.

    Visualize 3D models of Damavand Volcano, Alborz, Iran. This is a 2D map
    with the altitude embedded as ``'z'`` cell data within the
    :class:`pyvista.PolyData`.

    Originally posted at `banesullivan/damavand-volcano
    <https://github.com/banesullivan/damavand-volcano>`_.

    Parameters
    ----------
    load : bool, optional
        Load the dataset after downloading it when ``True``.  Set this
        to ``False`` and only the filename will be returned.

    Returns
    -------
    pyvista.PolyData or str
        DataSet or filename depending on ``load``.

    Examples
    --------
    Download the Damavand dataset and plot it after warping it by its altitude.

    >>> from pyvista import examples
    >>> dataset = examples.download_mount_damavand()
    >>> dataset = dataset.cell_data_to_point_data()
    >>> dataset = dataset.warp_by_scalar('z', factor=2)
    >>> dataset.plot(cmap='gist_earth', show_scalar_bar=False)

    """
    return _download_and_read('AOI.Damavand.32639.vtp', load=load)


def download_particles_lethe(load=True):  # pragma: no cover
    """Download a particles dataset generated by `lethe <https://github.com/lethe-cfd/lethe>`_ .

    See `PyVista discussions #1984
    <https://github.com/pyvista/pyvista/discussions/1984>`_

    Parameters
    ----------
    load : bool, optional
        Load the dataset after downloading it when ``True``.  Set this
        to ``False`` and only the filename will be returned.

    Returns
    -------
    pyvista.UnstructuredGrid or str
        DataSet or filename depending on ``load``.

    Examples
    --------
    Download the particles dataset and plot it after generating glyphs.

    >>> from pyvista import examples
    >>> particles = examples.download_particles_lethe()
    >>> particles.plot(
    ...     render_points_as_spheres=True,
    ...     style='points',
    ...     scalars='Velocity',
    ...     background='w',
    ...     scalar_bar_args={'color': 'k'},
    ...     cmap='bwr'
    ... )

    """
    return _download_and_read('lethe/result_particles.20000.0000.vtu', load=load)


def download_gif_simple(load=True):  # pragma: no cover
    """Download a simple three frame GIF.

    Parameters
    ----------
    load : bool, optional
        Load the dataset after downloading it when ``True``.  Set this
        to ``False`` and only the filename will be returned.

    Returns
    -------
    pyvista.UniformGrid or str
        DataSet or filename depending on ``load``.

    Examples
    --------
    Download and plot the first frame of a simple GIF.

    >>> from pyvista import examples
    >>> grid = examples.download_gif_simple()
    >>> grid.plot(
    ...     scalars='frame0',
    ...     rgb=True,
    ...     background='w',
    ...     show_scalar_bar=False,
    ...     cpos='xy'
    ... )

    Plot the second frame.

    >>> grid.plot(
    ...     scalars='frame1',
    ...     rgb=True,
    ...     background='w',
    ...     show_scalar_bar=False,
    ...     cpos='xy'
    ... )

    """
    return _download_and_read('gifs/sample.gif', load=load)


def download_black_vase(load=True, progress_bar=False):  # pragma: no cover
    """Download a black vase scan created by Ivan Nikolov.

    The dataset was downloaded from `GGG-BenchmarkSfM: Dataset for Benchmarking
    Close-range SfM Software Performance under Varying Capturing Conditions
    <https://data.mendeley.com/datasets/bzxk2n78s9/4>`_

    Original datasets are under the CC BY 4.0 license.

    For more details, see `Ivan Nikolov Datasets
    <https://github.com/pyvista/vtk-data/tree/master/Data/ivan-nikolov>`_

    Parameters
    ----------
    load : bool, default: True
        Load the dataset after downloading it when ``True``.  Set this
        to ``False`` and only the filename will be returned.

    progress_bar : bool, default: False
        Display a progress_bar bar when downloading the file. Requires ``tqdm``.

    Returns
    -------
    pyvista.PolyData or str
        DataSet or filename depending on ``load``.

    Examples
    --------
    Download and plot the dataset.

    >>> from pyvista import examples
    >>> mesh = examples.download_black_vase()
    >>> mesh.plot()

    Return the statistics of the dataset.

    >>> mesh  # doctest:+SKIP
    PolyData (0x7fe489493520)
      N Cells:      3136652
      N Points:     1611789
      X Bounds:     -1.092e+02, 1.533e+02
      Y Bounds:     -1.200e+02, 1.415e+02
      Z Bounds:     1.666e+01, 4.077e+02
      N Arrays:     0

    """
    path, _ = _download_file('ivan-nikolov/blackVase.zip', progress_bar=progress_bar)
    filename = os.path.join(path, 'blackVase.vtp')
    if load:
        return pyvista.read(filename)
    return filename


def download_ivan_angel(load=True, progress_bar=False):  # pragma: no cover
    """Download a scan of an angel statue created by Ivan Nikolov.

    The dataset was downloaded from `GGG-BenchmarkSfM: Dataset for Benchmarking
    Close-range SfM Software Performance under Varying Capturing Conditions
    <https://data.mendeley.com/datasets/bzxk2n78s9/4>`_

    Original datasets are under the CC BY 4.0 license.

    For more details, see `Ivan Nikolov Datasets
    <https://github.com/pyvista/vtk-data/tree/master/Data/ivan-nikolov>`_

    Parameters
    ----------
    load : bool, default: True
        Load the dataset after downloading it when ``True``.  Set this
        to ``False`` and only the filename will be returned.

    progress_bar : bool, default: False
        Display a progress_bar bar when downloading the file. Requires ``tqdm``.

    Returns
    -------
    pyvista.PolyData or str
        DataSet or filename depending on ``load``.

    Examples
    --------
    Download and plot the dataset.

    >>> from pyvista import examples
    >>> mesh = examples.download_ivan_angel()
    >>> cpos = [(-476.14, -393.73, 282.14),
    ...         (-15.00, 11.25, 44.08),
    ...         (0.26, 0.24, 0.93)]
    >>> mesh.plot(cpos=cpos)

    Return the statistics of the dataset.

    >>> mesh  # doctest:+SKIP
    PolyData (0x7f6ed1345520)
      N Cells:      4547716
      N Points:     2297089
      X Bounds:     -1.147e+02, 8.468e+01
      Y Bounds:     -7.103e+01, 9.247e+01
      Z Bounds:     -1.198e+02, 2.052e+02
      N Arrays:     0

    """
    path, _ = _download_file('ivan-nikolov/Angel.zip', progress_bar=progress_bar)
    filename = os.path.join(path, 'Angel.vtp')
    if load:
        return pyvista.read(filename)
    return filename


def download_bird_bath(load=True, progress_bar=False):  # pragma: no cover
    """Download a scan of a bird bath created by Ivan Nikolov.

    The dataset was downloaded from `GGG-BenchmarkSfM: Dataset for Benchmarking
    Close-range SfM Software Performance under Varying Capturing Conditions
    <https://data.mendeley.com/datasets/bzxk2n78s9/4>`_

    Original datasets are under the CC BY 4.0 license.

    For more details, see `Ivan Nikolov Datasets
    <https://github.com/pyvista/vtk-data/tree/master/Data/ivan-nikolov>`_

    Parameters
    ----------
    load : bool, default: True
        Load the dataset after downloading it when ``True``.  Set this
        to ``False`` and only the filename will be returned.

    progress_bar : bool, default: False
        Display a progress_bar bar when downloading the file. Requires ``tqdm``.

    Returns
    -------
    pyvista.PolyData or str
        DataSet or filename depending on ``load``.

    Examples
    --------
    Download and plot the dataset.

    >>> from pyvista import examples
    >>> mesh = examples.download_bird_bath()
    >>> mesh.plot()

    Return the statistics of the dataset.

    >>> mesh  # doctest:+SKIP
    PolyData (0x7fe8caf2ba00)
    N Cells:      3507935
    N Points:     1831383
    X Bounds:     -1.601e+02, 1.483e+02
    Y Bounds:     -1.521e+02, 1.547e+02
    Z Bounds:     -4.241e+00, 1.409e+02
    N Arrays:     0

    """
    path, _ = _download_file('ivan-nikolov/birdBath.zip', progress_bar=progress_bar)
    filename = os.path.join(path, 'birdBath.vtp')
    if load:
        return pyvista.read(filename)
    return filename


def download_owl(load=True, progress_bar=False):  # pragma: no cover
    """Download a scan of an owl statue created by Ivan Nikolov.

    The dataset was downloaded from `GGG-BenchmarkSfM: Dataset for Benchmarking
    Close-range SfM Software Performance under Varying Capturing Conditions
    <https://data.mendeley.com/datasets/bzxk2n78s9/4>`_

    Original datasets are under the CC BY 4.0 license.

    For more details, see `Ivan Nikolov Datasets
    <https://github.com/pyvista/vtk-data/tree/master/Data/ivan-nikolov>`_

    Parameters
    ----------
    load : bool, default: True
        Load the dataset after downloading it when ``True``.  Set this
        to ``False`` and only the filename will be returned.

    progress_bar : bool, default: False
        Display a progress_bar bar when downloading the file. Requires ``tqdm``.

    Returns
    -------
    pyvista.PolyData or str
        DataSet or filename depending on ``load``.

    Examples
    --------
    Download and plot the dataset.

    >>> from pyvista import examples
    >>> mesh = examples.download_owl()
    >>> cpos = [(-315.18, -402.21, 230.71),
    ...         (6.06, -1.74, 101.48),
    ...         (0.108, 0.226, 0.968)]
    >>> mesh.plot(cpos=cpos)

    Return the statistics of the dataset.

    >>> mesh  # doctest:+SKIP
    PolyData (0x7fe8caeeaee0)
      N Cells:      2440707
      N Points:     1221756
      X Bounds:     -5.834e+01, 7.047e+01
      Y Bounds:     -7.006e+01, 6.658e+01
      Z Bounds:     1.676e+00, 2.013e+02
      N Arrays:     0

    """
    path, _ = _download_file('ivan-nikolov/owl.zip', progress_bar=progress_bar)
    filename = os.path.join(path, 'owl.vtp')
    if load:
        return pyvista.read(filename)
    return filename


def download_plastic_vase(load=True, progress_bar=False):  # pragma: no cover
    """Download a scan of a plastic vase created by Ivan Nikolov.

    The dataset was downloaded from `GGG-BenchmarkSfM: Dataset for Benchmarking
    Close-range SfM Software Performance under Varying Capturing Conditions
    <https://data.mendeley.com/datasets/bzxk2n78s9/4>`_

    Original datasets are under the CC BY 4.0 license.

    For more details, see `Ivan Nikolov Datasets
    <https://github.com/pyvista/vtk-data/tree/master/Data/ivan-nikolov>`_

    Parameters
    ----------
    load : bool, default: True
        Load the dataset after downloading it when ``True``.  Set this
        to ``False`` and only the filename will be returned.

    progress_bar : bool, default: False
        Display a progress_bar bar when downloading the file. Requires ``tqdm``.

    Returns
    -------
    pyvista.PolyData or str
        DataSet or filename depending on ``load``.

    Examples
    --------
    Download and plot the dataset.

    >>> from pyvista import examples
    >>> mesh = examples.download_plastic_vase()
    >>> mesh.plot()

    Return the statistics of the dataset.

    >>> mesh  # doctest:+SKIP
    PolyData (0x7fe8cadc14c0)
      N Cells:      3570967
      N Points:     1796805
      X Bounds:     -1.364e+02, 1.929e+02
      Y Bounds:     -1.677e+02, 1.603e+02
      Z Bounds:     1.209e+02, 4.090e+02
      N Arrays:     0

    """
    path, _ = _download_file('ivan-nikolov/plasticVase.zip', progress_bar=progress_bar)
    filename = os.path.join(path, 'plasticVase.vtp')
    if load:
        return pyvista.read(filename)
    return filename


def download_sea_vase(load=True, progress_bar=False):  # pragma: no cover
    """Download a scan of a sea vase created by Ivan Nikolov.

    The dataset was downloaded from `GGG-BenchmarkSfM: Dataset for Benchmarking
    Close-range SfM Software Performance under Varying Capturing Conditions
    <https://data.mendeley.com/datasets/bzxk2n78s9/4>`_

    Original datasets are under the CC BY 4.0 license.

    For more details, see `Ivan Nikolov Datasets
    <https://github.com/pyvista/vtk-data/tree/master/Data/ivan-nikolov>`_

    Parameters
    ----------
    load : bool, default: True
        Load the dataset after downloading it when ``True``.  Set this
        to ``False`` and only the filename will be returned.

    progress_bar : bool, default: False
        Display a progress_bar bar when downloading the file. Requires ``tqdm``.

    Returns
    -------
    pyvista.PolyData or str
        DataSet or filename depending on ``load``.

    Examples
    --------
    Download and plot the dataset.

    >>> from pyvista import examples
    >>> mesh = examples.download_sea_vase()
    >>> mesh.plot()

    Return the statistics of the dataset.

    >>> mesh  # doctest:+SKIP
    PolyData (0x7fe8b3862460)
      N Cells:      3548473
      N Points:     1810012
      X Bounds:     -1.666e+02, 1.465e+02
      Y Bounds:     -1.742e+02, 1.384e+02
      Z Bounds:     -1.500e+02, 2.992e+02
      N Arrays:     0

    """
    path, _ = _download_file('ivan-nikolov/seaVase.zip', progress_bar=progress_bar)
    filename = os.path.join(path, 'seaVase.vtp')
    if load:
        return pyvista.read(filename)
    return filename


<<<<<<< HEAD
def download_dolfinx_mesh(load=True):  # pragma: no cover
    """Download a mesh of DOLFINx.

    Parameters
    ----------
    load : bool, optional
        Load the dataset after downloading it when ``True``.  Set this
        to ``False`` and only the filename will be returned.

    Returns
    -------
    pyvista.PolyData or str
        DataSet or filename depending on ``load``.

    Examples
    --------
    >>> from pyvista import examples
    >>> dataset = examples.download_dolfinx_mesh()
    >>> dataset.plot()

    """
    return _download_and_read("dolfinx/mesh.xdmf", load=load)
=======
# verify example cache integrity
_verify_cache_integrity()
>>>>>>> 05d0e914
<|MERGE_RESOLUTION|>--- conflicted
+++ resolved
@@ -4830,7 +4830,6 @@
     return filename
 
 
-<<<<<<< HEAD
 def download_dolfinx_mesh(load=True):  # pragma: no cover
     """Download a mesh of DOLFINx.
 
@@ -4853,7 +4852,7 @@
 
     """
     return _download_and_read("dolfinx/mesh.xdmf", load=load)
-=======
+
+
 # verify example cache integrity
-_verify_cache_integrity()
->>>>>>> 05d0e914
+_verify_cache_integrity()