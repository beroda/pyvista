"""Downloadable datasets collected from various sources.

Once downloaded, these datasets are stored locally allowing for the
rapid reuse of these datasets.

Files are all hosted in https://github.com/pyvista/vtk-data/ and are downloaded
using the ``download_file`` function. If you add a file to the example data
repository, you should add a ``download-<dataset>`` method here which will
rendered on this page.

See the :ref:`dataset_gallery` for detailed information about the datasets,
including file and dataset metadata.

Examples
--------
>>> from pyvista import examples
>>> mesh = examples.download_saddle_surface()
>>> mesh.plot()

"""

from __future__ import annotations

import functools
import importlib
import importlib.util
import logging
import os
from pathlib import Path
from pathlib import PureWindowsPath
import shutil
import sys
from typing import cast
import warnings

import numpy as np
import pooch
from pooch import Unzip
from pooch.utils import get_logger

import pyvista
from pyvista.core import _vtk_core as _vtk
from pyvista.core.errors import PyVistaDeprecationWarning
from pyvista.core.errors import VTKVersionError
from pyvista.core.utilities.fileio import get_ext
from pyvista.core.utilities.fileio import read
from pyvista.core.utilities.fileio import read_texture
from pyvista.examples._dataset_loader import _download_dataset
from pyvista.examples._dataset_loader import _DownloadableFile
from pyvista.examples._dataset_loader import _load_and_merge
from pyvista.examples._dataset_loader import _load_as_cubemap
from pyvista.examples._dataset_loader import _load_as_multiblock
from pyvista.examples._dataset_loader import _MultiFileDownloadableDatasetLoader
from pyvista.examples._dataset_loader import _SingleFileDownloadableDatasetLoader

# disable pooch verbose logging
POOCH_LOGGER = get_logger()
POOCH_LOGGER.setLevel(logging.CRITICAL)


CACHE_VERSION = 3


# If available, a local vtk-data instance will be used for examples
if 'PYVISTA_VTK_DATA' in os.environ:  # pragma: no cover
    _path = os.environ['PYVISTA_VTK_DATA']

    if Path(_path).name != 'Data':
        # append 'Data' if user does not provide it
        _path = str(Path(_path) / 'Data')

    # pooch assumes this is a URL so we have to take care of this
    if not _path.endswith('/'):
        _path = _path + '/'
    SOURCE = _path
    _FILE_CACHE = True

else:
    SOURCE = 'https://github.com/pyvista/vtk-data/raw/master/Data/'
    _FILE_CACHE = False

# allow user to override the local path
default_user_data_path = str(pooch.os_cache(f'pyvista_{CACHE_VERSION}'))
if 'PYVISTA_USERDATA_PATH' in os.environ:  # pragma: no cover
    if not Path(os.environ['PYVISTA_USERDATA_PATH']).is_dir():
        warnings.warn('Ignoring invalid {PYVISTA_USERDATA_PATH')
        USER_DATA_PATH = default_user_data_path
    else:
        USER_DATA_PATH = os.environ['PYVISTA_USERDATA_PATH']
else:
    # use default pooch path
    USER_DATA_PATH = default_user_data_path

    # provide helpful message if pooch path is inaccessible
    if not Path(USER_DATA_PATH).is_dir():  # pragma: no cover
        try:
            Path(USER_DATA_PATH).mkdir(exist_ok=True, parents=True)
            if not os.access(USER_DATA_PATH, os.W_OK):
                raise OSError
        except (PermissionError, OSError):
            # Warn, don't raise just in case there's an environment issue.
            warnings.warn(
                f'Unable to access {USER_DATA_PATH}. Manually specify the PyVista'
                ' examples cache with the PYVISTA_USERDATA_PATH environment variable.',
            )

# Note that our fetcher doesn't have a registry (or we have an empty registry)
# with hashes because we don't want to have to add in all of them individually
# to the registry since we're not (at the moment) concerned about hashes.
FETCHER = pooch.create(
    path=USER_DATA_PATH,
    base_url=SOURCE,
    registry={},
    retry_if_failed=3,
)


def file_from_files(target_path, fnames):
    """Return the full path of a single file within a list of files.

    Parameters
    ----------
    target_path : str
        Path of the file to match the end of. If you need to match a file
        relative to the root directory of the archive, start the path with
        ``"unzip"``. Path must be a posix-like path.

    fnames : list
        List of filenames.

    Returns
    -------
    str
        Entry in ``fnames`` matching ``filename``.

    """
    found_fnames = []
    for fname in fnames:
        # always convert windows paths
        posix_fname = PureWindowsPath(fname).as_posix() if os.name == 'nt' else fname
        # ignore mac hidden directories
<<<<<<< HEAD
        if '/__MACOSX/' in posix_fname:  # pragma: no cover
=======
        if '/__MACOSX/' in posix_fname:
>>>>>>> 382d9105
            continue
        if posix_fname.endswith(target_path):
            found_fnames.append(posix_fname)

    if len(found_fnames) == 1:
        return found_fnames[0]

    if len(found_fnames) > 1:
        files_str = '\n'.join(found_fnames)
        msg = f'Ambiguous "{target_path}". Multiple matches found:\n{files_str}'
        raise RuntimeError(msg)

    files_str = '\n'.join(fnames)
    msg = f'Missing "{target_path}" from archive. Archive contains:\n{files_str}'
    raise FileNotFoundError(msg)


def _file_copier(input_file, output_file, *args, **kwargs):
    """Copy a file from a local directory to the output path."""
    if not Path(input_file).is_file():
        msg = f"'{input_file}' not found within PYVISTA_VTK_DATA '{SOURCE}'"
        raise FileNotFoundError(msg)
    shutil.copy(input_file, output_file)


def download_file(filename):
    """Download a single file from the PyVista vtk-data repository.

    You can add an example file at `pyvista/vtk_data
    <https://github.com/pyvista/vtk-data>`_.

    Parameters
    ----------
    filename : str
        Filename relative to the ``Data`` directory.

    Returns
    -------
    str | list
        A single path if the file is not an archive. A ``list`` of paths if the
        file is an archive.

    Examples
    --------
    Download the ``'puppy.jpg'`` image.

    >>> from pyvista import examples
    >>> path = examples.download_file('puppy.jpg')  # doctest:+SKIP
    >>> path  # doctest:+SKIP
    '/home/user/.cache/pyvista_3/puppy.jpg'

    """
    try:  # should the file already exist within fetcher's registry
        return _download_file(filename)
    except ValueError:  # otherwise simply add the file to the registry
        FETCHER.registry[filename] = None
        return _download_file(filename)


def _download_file(filename):
    """Download a file using pooch."""
    return FETCHER.fetch(
        filename,
        processor=Unzip() if filename.endswith('.zip') else None,
        downloader=_file_copier if _FILE_CACHE else None,
    )


def _download_archive(filename, target_file=None):
    """Download an archive.

    Return the path to a single file when set.

    Parameters
    ----------
    filename : str
        Relative path to the archive file. The entire archive will be
        downloaded and unarchived.

    target_file : str, optional
        Target file to return within the archive.

    Returns
    -------
    list | str
        List of files when ``target_file`` is ``None``. Otherwise, a single path.

    """
    fnames = download_file(filename)
    if target_file is not None:
        return file_from_files(target_file, fnames)
    return fnames


def _download_archive_file_or_folder(filename, target_file=None):
    """Download an archive.

    This function is similar to _download_archive, but also allows
    setting `target_file` as a folder. The target folder path must be
    fully specified relative to the root path of the archive.

    Set ``target_file=''`` (empty string) to download the entire
    archive and return the directory path to the entire extracted
    archive.

    """
    try:
        # Return file(s)
        return _download_archive(filename, target_file=target_file)
    except (FileNotFoundError, RuntimeError):
        pass
    # Return folder, or re-raise error by calling function again
    folder = str(Path(USER_DATA_PATH) / (filename + '.unzip') / target_file)
    return folder if Path(folder).is_dir() else _download_archive(filename, target_file=target_file)


def delete_downloads():
    """Delete all downloaded examples to free space or update the files.

    Examples
    --------
    Delete all local downloads.

    >>> from pyvista import examples
    >>> examples.delete_downloads()  # doctest:+SKIP

    """
    if Path(USER_DATA_PATH).is_dir():
        shutil.rmtree(USER_DATA_PATH)
    Path(USER_DATA_PATH).mkdir()


def _download_and_read(filename, texture=False, file_format=None, load=True):
    """Download and read a file.

    Parameters
    ----------
    filename : str
        Path to the filename. This cannot be a zip file.

    texture : bool, default: False
        ``True`` when file being read is a texture.

    file_format : str, optional
        Override the file format with a different extension.

    load : bool, default: True
        Read the file. When ``False``, return the path to the
        file.

    Returns
    -------
    pyvista.DataSet | str
        Dataset or path to the file depending on the ``load`` parameter.

    """
    if get_ext(filename) == '.zip':  # pragma: no cover
        msg = 'Cannot download and read an archive file'
        raise ValueError(msg)

    saved_file = download_file(filename)
    if not load:
        return saved_file
    if texture:
        return read_texture(saved_file)
    return read(saved_file, file_format=file_format)


def download_masonry_texture(load=True):
    """Download masonry texture.

    Parameters
    ----------
    load : bool, default: True
        Load the dataset after downloading it when ``True``.  Set this
        to ``False`` and only the filename will be returned.

    Returns
    -------
    pyvista.DataSet | str
        DataSet or filename depending on ``load``.

    Examples
    --------
    Create plot the masonry testure on a surface.

    >>> import pyvista as pv
    >>> from pyvista import examples
    >>> texture = examples.download_masonry_texture()
    >>> surf = pv.Cylinder()
    >>> surf.plot(texture=texture)

    .. seealso::

        :ref:`Masonry Texture Dataset <masonry_texture_dataset>`
            See this dataset in the Dataset Gallery for more info.

        :ref:`texture_example`
            Example using this dataset.

    """
    return _download_dataset(_dataset_masonry_texture, load=load)


_dataset_masonry_texture = _SingleFileDownloadableDatasetLoader(
    'masonry.bmp',
    read_func=read_texture,  # type: ignore[arg-type]
)


def download_usa_texture(load=True):
    """Download USA texture.

    Parameters
    ----------
    load : bool, default: True
        Load the dataset after downloading it when ``True``.  Set this
        to ``False`` and only the filename will be returned.

    Returns
    -------
    pyvista.DataSet | str
        DataSet or filename depending on ``load``.

    Examples
    --------
    >>> import pyvista as pv
    >>> from pyvista import examples
    >>> dataset = examples.download_usa_texture()
    >>> dataset.plot(cpos='xy')

    .. seealso::

        :ref:`Usa Texture Dataset <usa_texture_dataset>`
            See this dataset in the Dataset Gallery for more info.

        :ref:`Usa Dataset <usa_dataset>`

    """
    return _download_dataset(_dataset_usa_texture, load=load)


_dataset_usa_texture = _SingleFileDownloadableDatasetLoader('usa_image.jpg', read_func=read_texture)  # type: ignore[arg-type]


def download_puppy_texture(load=True):
    """Download puppy texture.

    Parameters
    ----------
    load : bool, default: True
        Load the dataset after downloading it when ``True``.  Set this
        to ``False`` and only the filename will be returned.

    Returns
    -------
    pyvista.DataSet | str
        DataSet or filename depending on ``load``.

    Examples
    --------
    >>> from pyvista import examples
    >>> dataset = examples.download_puppy_texture()
    >>> dataset.plot(cpos='xy')

    .. seealso::

        :ref:`Puppy Texture Dataset <puppy_texture_dataset>`
            See this dataset in the Dataset Gallery for more info.

        :ref:`Puppy Dataset <puppy_dataset>`

        :ref:`texture_example`
            Example which uses this dataset.

    """
    return _download_dataset(_dataset_puppy_texture, load=load)


_dataset_puppy_texture = _SingleFileDownloadableDatasetLoader('puppy.jpg', read_func=read_texture)  # type: ignore[arg-type]


def download_puppy(load=True):
    """Download puppy dataset.

    Parameters
    ----------
    load : bool, default: True
        Load the dataset after downloading it when ``True``.  Set this
        to ``False`` and only the filename will be returned.

    Returns
    -------
    pyvista.ImageData | str
        DataSet or filename depending on ``load``.

    Examples
    --------
    >>> from pyvista import examples
    >>> dataset = examples.download_puppy()
    >>> dataset.plot(cpos='xy', rgba=True)

    .. seealso::

        :ref:`Puppy Dataset <puppy_dataset>`
            See this dataset in the Dataset Gallery for more info.

        :ref:`Puppy Texture Dataset <puppy_texture_dataset>`

        :ref:`read_image_example`

    """
    return _download_dataset(_dataset_puppy, load=load)


_dataset_puppy = _SingleFileDownloadableDatasetLoader('puppy.jpg')


def download_usa(load=True):
    """Download usa dataset.

    Parameters
    ----------
    load : bool, default: True
        Load the dataset after downloading it when ``True``.  Set this
        to ``False`` and only the filename will be returned.

    Returns
    -------
    pyvista.DataSet | str
        DataSet or filename depending on ``load``.

    Examples
    --------
    >>> from pyvista import examples
    >>> dataset = examples.download_usa()
    >>> dataset.plot(style='wireframe', cpos='xy')

    .. seealso::

        :ref:`Usa Dataset <usa_dataset>`
            See this dataset in the Dataset Gallery for more info.

        :ref:`Usa Texture Dataset <usa_texture_dataset>`

    """
    return _download_dataset(_dataset_usa, load=load)


_dataset_usa = _SingleFileDownloadableDatasetLoader('usa.vtk')


def download_st_helens(load=True):
    """Download Saint Helens dataset.

    Parameters
    ----------
    load : bool, default: True
        Load the dataset after downloading it when ``True``.  Set this
        to ``False`` and only the filename will be returned.

    Returns
    -------
    pyvista.ImageData | str
        DataSet or filename depending on ``load``.

    Examples
    --------
    >>> from pyvista import examples
    >>> dataset = examples.download_st_helens()
    >>> dataset.plot(cmap='gist_earth')

    .. seealso::

        :ref:`St Helens Dataset <st_helens_dataset>`
            See this dataset in the Dataset Gallery for more info.

        This dataset is used in the following examples:

        * :ref:`colormap_example`
        * :ref:`lighting_mesh_example`
        * :ref:`opacity_example`
        * :ref:`orbit_example`
        * :ref:`plot_over_line_example`
        * :ref:`plotter_lighting_example`
        * :ref:`themes_example`

    """
    return _download_dataset(_dataset_st_helens, load=load)


_dataset_st_helens = _SingleFileDownloadableDatasetLoader('SainteHelens.dem')


def download_bunny(load=True):
    """Download bunny dataset.

    Parameters
    ----------
    load : bool, default: True
        Load the dataset after downloading it when ``True``.  Set this
        to ``False`` and only the filename will be returned.

    Returns
    -------
    pyvista.PolyData | str
        DataSet or filename depending on ``load``.

    Examples
    --------
    >>> from pyvista import examples
    >>> dataset = examples.download_bunny()
    >>> dataset.plot(cpos='xy')

    .. seealso::

        :ref:`Bunny Dataset <bunny_dataset>`
            See this dataset in the Dataset Gallery for more info.

        :ref:`Bunny Coarse Dataset <bunny_coarse_dataset>`

        This dataset is used in the following examples:

        * :ref:`read_file_example`
        * :ref:`clip_with_surface_example`
        * :ref:`extract_edges_example`
        * :ref:`subdivide_example`
        * :ref:`silhouette_example`
        * :ref:`light_types_example`

    """
    return _download_dataset(_dataset_bunny, load=load)


_dataset_bunny = _SingleFileDownloadableDatasetLoader('bunny.ply')


def download_bunny_coarse(load=True):
    """Download coarse bunny dataset.

    Parameters
    ----------
    load : bool, default: True
        Load the dataset after downloading it when ``True``.  Set this
        to ``False`` and only the filename will be returned.

    Returns
    -------
    pyvista.PolyData | str
        DataSet or filename depending on ``load``.

    Examples
    --------
    >>> from pyvista import examples
    >>> dataset = examples.download_bunny_coarse()
    >>> dataset.plot(cpos='xy')

    .. seealso::

        :ref:`Bunny Coarse Dataset <bunny_coarse_dataset>`
            See this dataset in the Dataset Gallery for more info.

        :ref:`Bunny Dataset <bunny_dataset>`

        This dataset is used in the following examples:

        * :ref:`read_file_example`
        * :ref:`clip_with_surface_example`
        * :ref:`subdivide_example`

    """
    return _download_dataset(_dataset_bunny_coarse, load=load)


def _bunny_coarse_load_func(mesh):
    mesh.verts = np.array([], dtype=np.int32)
    return mesh


_dataset_bunny_coarse = _SingleFileDownloadableDatasetLoader(
    'Bunny.vtp',
    load_func=_bunny_coarse_load_func,
)


def download_cow(load=True):
    """Download cow dataset.

    Parameters
    ----------
    load : bool, default: True
        Load the dataset after downloading it when ``True``.  Set this
        to ``False`` and only the filename will be returned.

    Returns
    -------
    pyvista.PolyData | str
        DataSet or filename depending on ``load``.

    Examples
    --------
    >>> from pyvista import examples
    >>> dataset = examples.download_cow()
    >>> dataset.plot(cpos='xy')

    .. seealso::

        :ref:`Cow Dataset <cow_dataset>`
            See this dataset in the Dataset Gallery for more info.

        :ref:`Cow Head Dataset <cow_head_dataset>`

        This dataset is used in the following examples:

        * :ref:`extract_edges_example`
        * :ref:`mesh_quality_example`
        * :ref:`rotate_example`
        * :ref:`linked_views_example`
        * :ref:`light_actors_example`

    """
    return _download_dataset(_dataset_cow, load=load)


_dataset_cow = _SingleFileDownloadableDatasetLoader('cow.vtp')


def download_cow_head(load=True):
    """Download cow head dataset.

    Parameters
    ----------
    load : bool, default: True
        Load the dataset after downloading it when ``True``.  Set this
        to ``False`` and only the filename will be returned.

    Returns
    -------
    pyvista.PolyData | str
        DataSet or filename depending on ``load``.

    Examples
    --------
    >>> from pyvista import examples
    >>> dataset = examples.download_cow_head()
    >>> dataset.plot(cpos='xy')

    .. seealso::

        :ref:`Cow Head Dataset <cow_head_dataset>`
            See this dataset in the Dataset Gallery for more info.

        :ref:`Cow Dataset <cow_dataset>`

    """
    return _download_dataset(_dataset_cow_head, load=load)


_dataset_cow_head = _SingleFileDownloadableDatasetLoader('cowHead.vtp')


def download_faults(load=True):
    """Download faults dataset.

    Parameters
    ----------
    load : bool, default: True
        Load the dataset after downloading it when ``True``.  Set this
        to ``False`` and only the filename will be returned.

    Returns
    -------
    pyvista.PolyData | str
        DataSet or filename depending on ``load``.

    Examples
    --------
    >>> from pyvista import examples
    >>> dataset = examples.download_faults()
    >>> dataset.plot(line_width=4)

    .. seealso::

        :ref:`Faults Dataset <faults_dataset>`
            See this dataset in the Dataset Gallery for more info.

    """
    return _download_dataset(_dataset_faults, load=load)


_dataset_faults = _SingleFileDownloadableDatasetLoader('faults.vtk')


def download_tensors(load=True):
    """Download tensors dataset.

    Parameters
    ----------
    load : bool, default: True
        Load the dataset after downloading it when ``True``.  Set this
        to ``False`` and only the filename will be returned.

    Returns
    -------
    pyvista.UnstructuredGrid | str
        DataSet or filename depending on ``load``.

    Examples
    --------
    >>> from pyvista import examples
    >>> dataset = examples.download_tensors()
    >>> dataset.plot()

    .. seealso::

        :ref:`Tensors Dataset <tensors_dataset>`
            See this dataset in the Dataset Gallery for more info.

    """
    return _download_dataset(_dataset_tensors, load=load)


_dataset_tensors = _SingleFileDownloadableDatasetLoader('tensors.vtk')


def download_head(load=True):
    """Download head dataset.

    Parameters
    ----------
    load : bool, default: True
        Load the dataset after downloading it when ``True``.  Set this
        to ``False`` and only the filename will be returned.

    Returns
    -------
    pyvista.ImageData | str
        DataSet or filename depending on ``load``.

    Examples
    --------
    >>> import pyvista as pv
    >>> from pyvista import examples
    >>> dataset = examples.download_head()
    >>> pl = pv.Plotter()
    >>> _ = pl.add_volume(dataset, cmap='cool', opacity='sigmoid_6')
    >>> pl.camera_position = [
    ...     (-228.0, -418.0, -158.0),
    ...     (94.0, 122.0, 82.0),
    ...     (-0.2, -0.3, 0.9),
    ... ]
    >>> pl.show()

    .. seealso::

        :ref:`Head Dataset <head_dataset>`
            See this dataset in the Dataset Gallery for more info.

        :ref:`Head 2 Dataset <head_2_dataset>`

        :ref:`medical_dataset_gallery`
            Browse other medical datasets.

        :ref:`volume_rendering_example`
            Example using this dataset.

    """
    return _download_dataset(_dataset_head, load=load)


def _head_files_func():
    # Multiple files needed for read, but only one gets loaded
    head_raw = _DownloadableFile('HeadMRVolume.raw')
    head_mhd = _SingleFileDownloadableDatasetLoader('HeadMRVolume.mhd')
    return head_mhd, head_raw


_dataset_head = _MultiFileDownloadableDatasetLoader(_head_files_func)


def download_head_2(load=True):
    """Download head dataset.

    Parameters
    ----------
    load : bool, default: True
        Load the dataset after downloading it when ``True``.  Set this
        to ``False`` and only the filename will be returned.

    Returns
    -------
    pyvista.ImageData | str
        DataSet or filename depending on ``load``.

    Examples
    --------
    >>> import pyvista as pv
    >>> from pyvista import examples
    >>> dataset = examples.download_head_2()
    >>> pl = pv.Plotter()
    >>> _ = pl.add_volume(dataset, cmap='cool', opacity='sigmoid_6')
    >>> pl.show()

    .. seealso::

        :ref:`Head 2 Dataset <head_2_dataset>`
            See this dataset in the Dataset Gallery for more info.

        :ref:`Head Dataset <head_dataset>`

        :ref:`medical_dataset_gallery`
            Browse other medical datasets.

    """
    return _download_dataset(_dataset_head_2, load=load)


_dataset_head_2 = _SingleFileDownloadableDatasetLoader('head.vti')


def download_bolt_nut(load=True):
    """Download bolt nut dataset.

    Parameters
    ----------
    load : bool, default: True
        Load the dataset after downloading it when ``True``.  Set this
        to ``False`` and only the filename will be returned.

    Returns
    -------
    pyvista.MultiBlock or tuple
        DataSet or tuple of filenames depending on ``load``.

    Examples
    --------
    >>> import pyvista as pv
    >>> from pyvista import examples
    >>> dataset = examples.download_bolt_nut()
    >>> pl = pv.Plotter()
    >>> _ = pl.add_volume(
    ...     dataset,
    ...     cmap='coolwarm',
    ...     opacity='sigmoid_5',
    ...     show_scalar_bar=False,
    ... )
    >>> pl.camera_position = [
    ...     (194.6, -141.8, 182.0),
    ...     (34.5, 61.0, 32.5),
    ...     (-0.229, 0.45, 0.86),
    ... ]
    >>> pl.show()

    .. seealso::

        :ref:`Bolt Nut Dataset <bolt_nut_dataset>`
            See this dataset in the Dataset Gallery for more info.

        :ref:`volume_rendering_example`
            Example which uses this dataset.

    """
    return _download_dataset(_dataset_bolt_nut, load=load)


def _bolt_nut_files_func():
    # Multiple mesh files are loaded for this example
    bolt = _SingleFileDownloadableDatasetLoader('bolt.slc')
    nut = _SingleFileDownloadableDatasetLoader('nut.slc')
    return bolt, nut


_dataset_bolt_nut = _MultiFileDownloadableDatasetLoader(
    _bolt_nut_files_func,
    load_func=_load_as_multiblock,
)


def download_clown(load=True):
    """Download clown dataset.

    Parameters
    ----------
    load : bool, default: True
        Load the dataset after downloading it when ``True``.  Set this
        to ``False`` and only the filename will be returned.

    Returns
    -------
    pyvista.PolyData | str
        DataSet or filename depending on ``load``.

    Examples
    --------
    >>> from pyvista import examples
    >>> dataset = examples.download_clown()
    >>> dataset.plot()

    .. seealso::

        :ref:`Clown Dataset <clown_dataset>`
            See this dataset in the Dataset Gallery for more info.

    """
    return _download_dataset(_dataset_clown, load=load)


_dataset_clown = _SingleFileDownloadableDatasetLoader('clown.facet')


def download_topo_global(load=True):
    """Download topo dataset.

    Parameters
    ----------
    load : bool, default: True
        Load the dataset after downloading it when ``True``.  Set this
        to ``False`` and only the filename will be returned.

    Returns
    -------
    pyvista.PolyData | str
        DataSet or filename depending on ``load``.

    Examples
    --------
    >>> from pyvista import examples
    >>> dataset = examples.download_topo_global()
    >>> dataset.plot(cmap='gist_earth')

    .. seealso::

        :ref:`Topo Global Dataset <topo_global_dataset>`
            See this dataset in the Dataset Gallery for more info.

        This dataset is used in the following examples:

        * :ref:`compute_normals_example`
        * :ref:`background_image_example`

    """
    return _download_dataset(_dataset_topo_global, load=load)


_dataset_topo_global = _SingleFileDownloadableDatasetLoader('EarthModels/ETOPO_10min_Ice.vtp')


def download_topo_land(load=True):
    """Download topo land dataset.

    Parameters
    ----------
    load : bool, default: True
        Load the dataset after downloading it when ``True``.  Set this
        to ``False`` and only the filename will be returned.

    Returns
    -------
    pyvista.PolyData | str
        DataSet or filename depending on ``load``.

    Examples
    --------
    >>> from pyvista import examples
    >>> dataset = examples.download_topo_land()
    >>> dataset.plot(clim=[-2000, 3000], cmap='gist_earth', show_scalar_bar=False)

    .. seealso::

        :ref:`Topo Land Dataset <topo_land_dataset>`
            See this dataset in the Dataset Gallery for more info.

        This dataset is used in the following examples:

        * :ref:`geodesic_example`
        * :ref:`background_image_example`

    """
    return _download_dataset(_dataset_topo_land, load=load)


_dataset_topo_land = _SingleFileDownloadableDatasetLoader(
    'EarthModels/ETOPO_10min_Ice_only-land.vtp',
)


def download_coastlines(load=True):
    """Download coastlines dataset.

    Parameters
    ----------
    load : bool, default: True
        Load the dataset after downloading it when ``True``.  Set this
        to ``False`` and only the filename will be returned.

    Returns
    -------
    pyvista.PolyData | str
        DataSet or filename depending on ``load``.

    Examples
    --------
    >>> from pyvista import examples
    >>> dataset = examples.download_coastlines()
    >>> dataset.plot()

    .. seealso::

        :ref:`Coastlines Dataset <coastlines_dataset>`
            See this dataset in the Dataset Gallery for more info.

    """
    return _download_dataset(_dataset_coastlines, load=load)


_dataset_coastlines = _SingleFileDownloadableDatasetLoader('EarthModels/Coastlines_Los_Alamos.vtp')


def download_knee(load=True):
    """Download knee dataset.

    Parameters
    ----------
    load : bool, default: True
        Load the dataset after downloading it when ``True``.  Set this
        to ``False`` and only the filename will be returned.

    Returns
    -------
    pyvista.ImageData | str
        DataSet or filename depending on ``load``.

    Examples
    --------
    >>> from pyvista import examples
    >>> dataset = examples.download_knee()
    >>> dataset.plot(cpos='xy', show_scalar_bar=False)

    .. seealso::

        :ref:`Knee Dataset <knee_dataset>`
            See this dataset in the Dataset Gallery for more info.

        :ref:`Knee Full Dataset <knee_full_dataset>`

        :ref:`medical_dataset_gallery`
            Browse other medical datasets.

        This dataset is used in the following examples:

        * :ref:`opacity_example`
        * :ref:`volume_rendering_example`
        * :ref:`slider_bar_widget_example`

    """
    return _download_dataset(_dataset_knee, load=load)


_dataset_knee = _SingleFileDownloadableDatasetLoader('DICOM_KNEE.dcm')


def download_knee_full(load=True):
    """Download full knee dataset.

    Parameters
    ----------
    load : bool, default: True
        Load the dataset after downloading it when ``True``.  Set this
        to ``False`` and only the filename will be returned.

    Returns
    -------
    pyvista.ImageData | str
        DataSet or filename depending on ``load``.

    Examples
    --------
    >>> from pyvista import examples
    >>> dataset = examples.download_knee_full()
    >>> cpos = [
    ...     (-381.74, -46.02, 216.54),
    ...     (74.8305, 89.2905, 100.0),
    ...     (0.23, 0.072, 0.97),
    ... ]
    >>> dataset.plot(volume=True, cmap='bone', cpos=cpos, show_scalar_bar=False)

    .. seealso::

        :ref:`Knee Full Dataset <knee_full_dataset>`
            See this dataset in the Dataset Gallery for more info.

        :ref:`Knee Dataset <knee_dataset>`

        :ref:`medical_dataset_gallery`
            Browse other medical datasets.

        This dataset is used in the following examples:

        * :ref:`volume_rendering_example`
        * :ref:`slider_bar_widget_example`

    """
    return _download_dataset(_dataset_knee_full, load=load)


_dataset_knee_full = _SingleFileDownloadableDatasetLoader('vw_knee.slc')


def download_lidar(load=True):
    """Download lidar dataset.

    Parameters
    ----------
    load : bool, default: True
        Load the dataset after downloading it when ``True``.  Set this
        to ``False`` and only the filename will be returned.

    Returns
    -------
    pyvista.PolyData | str
        DataSet or filename depending on ``load``.

    Examples
    --------
    >>> from pyvista import examples
    >>> dataset = examples.download_lidar()
    >>> dataset.plot(cmap='gist_earth')

    .. seealso::

        :ref:`Lidar Dataset <lidar_dataset>`
            See this dataset in the Dataset Gallery for more info.

        This dataset is used in the following examples:

        * :ref:`create_point_cloud_example`
        * :ref:`edl_example`

    """
    return _download_dataset(_dataset_lidar, load=load)


_dataset_lidar = _SingleFileDownloadableDatasetLoader('kafadar-lidar-interp.vtp')


def download_exodus(load=True):
    """Sample ExodusII data file.

    Parameters
    ----------
    load : bool, default: True
        Load the dataset after downloading it when ``True``.  Set this
        to ``False`` and only the filename will be returned.

    Returns
    -------
    pyvista.MultiBlock | str
        DataSet or filename depending on ``load``.

    Examples
    --------
    >>> from pyvista import examples
    >>> dataset = examples.download_exodus()
    >>> dataset.plot()

    .. seealso::

        :ref:`Exodus Dataset <exodus_dataset>`
            See this dataset in the Dataset Gallery for more info.

    """
    return _download_dataset(_dataset_exodus, load=load)


_dataset_exodus = _SingleFileDownloadableDatasetLoader('mesh_fs8.exo')


def download_nefertiti(load=True):
    """Download mesh of Queen Nefertiti.

    Parameters
    ----------
    load : bool, default: True
        Load the dataset after downloading it when ``True``.  Set this
        to ``False`` and only the filename will be returned.

    Returns
    -------
    pyvista.PolyData | str
        DataSet or filename depending on ``load``.

    Examples
    --------
    >>> from pyvista import examples
    >>> dataset = examples.download_nefertiti()
    >>> dataset.plot(cpos='xz')

    .. seealso::

        :ref:`Nefertiti Dataset <nefertiti_dataset>`
            See this dataset in the Dataset Gallery for more info.

        This dataset is used in the following examples:

        * :ref:`compute_normals_example`
        * :ref:`extract_edges_example`
        * :ref:`show_edges_example`
        * :ref:`edl_example`
        * :ref:`pbr_example`
        * :ref:`box_widget_example`

    """
    return _download_dataset(_dataset_nefertiti, load=load)


_dataset_nefertiti = _SingleFileDownloadableDatasetLoader(
    'nefertiti.ply.zip',
    target_file='nefertiti.ply',
)


def download_blood_vessels(load=True):
    """Download data representing the bifurcation of blood vessels.

    Parameters
    ----------
    load : bool, default: True
        Load the dataset after downloading it when ``True``.  Set this
        to ``False`` and only the filename will be returned.

    Returns
    -------
    pyvista.UnstructuredGrid | str
        DataSet or filename depending on ``load``.

    Examples
    --------
    >>> from pyvista import examples
    >>> dataset = examples.download_blood_vessels()
    >>> dataset.plot()

    .. seealso::

        :ref:`Blood Vessels Dataset <blood_vessels_dataset>`
            See this dataset in the Dataset Gallery for more info.

        This dataset is used in the following examples:

        * :ref:`read_parallel_example`
        * :ref:`streamlines_example`
        * :ref:`integrate_data_example`

    """
    return _download_dataset(_dataset_blood_vessels, load=load)


def _blood_vessels_load_func(obj):
    obj.set_active_vectors('velocity')
    return obj


_dataset_blood_vessels = _SingleFileDownloadableDatasetLoader(
    'pvtu_blood_vessels/blood_vessels.zip',
    target_file='T0000000500.pvtu',
    load_func=_blood_vessels_load_func,
)


def download_iron_protein(load=True):
    """Download iron protein dataset.

    Parameters
    ----------
    load : bool, default: True
        Load the dataset after downloading it when ``True``.  Set this
        to ``False`` and only the filename will be returned.

    Returns
    -------
    pyvista.ImageData | str
        DataSet or filename depending on ``load``.

    Examples
    --------
    >>> from pyvista import examples
    >>> dataset = examples.download_iron_protein()
    >>> dataset.plot(volume=True, cmap='blues')

    .. seealso::

        :ref:`Iron Protein Dataset <iron_protein_dataset>`
            See this dataset in the Dataset Gallery for more info.

    """
    return _download_dataset(_dataset_iron_protein, load=load)


_dataset_iron_protein = _SingleFileDownloadableDatasetLoader('ironProt.vtk')


def download_tetrahedron(load=True):
    """Download tetrahedron dataset.

    Parameters
    ----------
    load : bool, default: True
        Load the dataset after downloading it when ``True``.  Set this
        to ``False`` and only the filename will be returned.

    Returns
    -------
    pyvista.UnstructuredGrid | str
        DataSet or filename depending on ``load``.

    Examples
    --------
    Shrink and plot the dataset to show it is composed of several
    tetrahedrons.

    >>> from pyvista import examples
    >>> dataset = examples.download_tetrahedron()
    >>> dataset.shrink(0.85).plot()

    .. seealso::

        :ref:`Tetrahedron Dataset <tetrahedron_dataset>`
            See this dataset in the Dataset Gallery for more info.

    """
    return _download_dataset(_dataset_tetrahedron, load=load)


_dataset_tetrahedron = _SingleFileDownloadableDatasetLoader('Tetrahedron.vtu')


def download_saddle_surface(load=True):
    """Download saddle surface dataset.

    Parameters
    ----------
    load : bool, default: True
        Load the dataset after downloading it when ``True``.  Set this
        to ``False`` and only the filename will be returned.

    Returns
    -------
    pyvista.PolyData | str
        DataSet or filename depending on ``load``.

    Examples
    --------
    >>> from pyvista import examples
    >>> dataset = examples.download_saddle_surface()
    >>> dataset.plot()

    .. seealso::

        :ref:`Saddle Surface Dataset <saddle_surface_dataset>`
            See this dataset in the Dataset Gallery for more info.

        :ref:`interpolate_example`
            Example using this dataset.

    """
    return _download_dataset(_dataset_saddle_surface, load=load)


_dataset_saddle_surface = _SingleFileDownloadableDatasetLoader('InterpolatingOnSTL_final.stl')


def download_sparse_points(load=True):
    """Download sparse points data.

    Used with :func:`download_saddle_surface`.

    Parameters
    ----------
    load : bool, default: True
        Load the dataset after downloading it when ``True``.  Set this
        to ``False`` and only the filename will be returned.

    Returns
    -------
    pyvista.PolyData | str
        DataSet or filename depending on ``load``.

    Examples
    --------
    >>> from pyvista import examples
    >>> dataset = examples.download_sparse_points()
    >>> dataset.plot(scalars='val', render_points_as_spheres=True, point_size=50)

    .. seealso::

        :ref:`Sparse Points Dataset <sparse_points_dataset>`
            See this dataset in the Dataset Gallery for more info.

        :ref:`interpolate_example`
            Example using this dataset.

    """
    return _download_dataset(_dataset_sparse_points, load=load)


def _sparse_points_reader(saved_file):
    points_reader = _vtk.vtkDelimitedTextReader()
    points_reader.SetFileName(saved_file)
    points_reader.DetectNumericColumnsOn()
    points_reader.SetFieldDelimiterCharacters('\t')
    points_reader.SetHaveHeaders(True)
    table_points = _vtk.vtkTableToPolyData()
    table_points.SetInputConnection(points_reader.GetOutputPort())
    table_points.SetXColumn('x')
    table_points.SetYColumn('y')
    table_points.SetZColumn('z')
    table_points.Update()
    return pyvista.wrap(table_points.GetOutput())


_dataset_sparse_points = _SingleFileDownloadableDatasetLoader(
    'sparsePoints.txt',
    read_func=_sparse_points_reader,
)


def download_foot_bones(load=True):
    """Download foot bones dataset.

    Parameters
    ----------
    load : bool, default: True
        Load the dataset after downloading it when ``True``.  Set this
        to ``False`` and only the filename will be returned.

    Returns
    -------
    pyvista.PolyData | str
        DataSet or filename depending on ``load``.

    Examples
    --------
    >>> from pyvista import examples
    >>> dataset = examples.download_foot_bones()
    >>> dataset.plot()

    .. seealso::

        :ref:`Foot Bones Dataset <foot_bones_dataset>`
            See this dataset in the Dataset Gallery for more info.

        :ref:`voxelize_example`
            Example using this dataset.

    """
    return _download_dataset(_dataset_foot_bones, load=load)


_dataset_foot_bones = _SingleFileDownloadableDatasetLoader('fsu/footbones.ply')


def download_guitar(load=True):
    """Download guitar dataset.

    Parameters
    ----------
    load : bool, default: True
        Load the dataset after downloading it when ``True``.  Set this
        to ``False`` and only the filename will be returned.

    Returns
    -------
    pyvista.PolyData | str
        DataSet or filename depending on ``load``.

    Examples
    --------
    >>> from pyvista import examples
    >>> dataset = examples.download_guitar()
    >>> dataset.plot()

    .. seealso::

        :ref:`Guitar Dataset <guitar_dataset>`
            See this dataset in the Dataset Gallery for more info.

        :ref:`Trumpet Dataset <trumpet_dataset>`

    """
    return _download_dataset(_dataset_guitar, load=load)


_dataset_guitar = _SingleFileDownloadableDatasetLoader('fsu/stratocaster.ply')


def download_quadratic_pyramid(load=True):
    """Download quadratic pyramid dataset.

    Parameters
    ----------
    load : bool, default: True
        Load the dataset after downloading it when ``True``.  Set this
        to ``False`` and only the filename will be returned.

    Returns
    -------
    pyvista.UnstructuredGrid | str
        DataSet or filename depending on ``load``.

    Examples
    --------
    Shrink and plot the dataset to show it is composed of several
    pyramids.

    >>> from pyvista import examples
    >>> dataset = examples.download_quadratic_pyramid()
    >>> dataset.shrink(0.4).plot()

    .. seealso::

        :ref:`Quadratic Pyramid Dataset <quadratic_pyramid_dataset>`
            See this dataset in the Dataset Gallery for more info.

    """
    return _download_dataset(_dataset_quadratic_pyramid, load=load)


_dataset_quadratic_pyramid = _SingleFileDownloadableDatasetLoader('QuadraticPyramid.vtu')


def download_bird(load=True):
    """Download bird dataset.

    Parameters
    ----------
    load : bool, default: True
        Load the dataset after downloading it when ``True``.  Set this
        to ``False`` and only the filename will be returned.

    Returns
    -------
    pyvista.ImageData | str
        DataSet or filename depending on ``load``.

    Examples
    --------
    >>> from pyvista import examples
    >>> dataset = examples.download_bird()
    >>> dataset.plot(rgba=True, cpos='xy')

    .. seealso::

        :ref:`Bird Dataset <bird_dataset>`
            See this dataset in the Dataset Gallery for more info.

        :ref:`Bird Texture Dataset <bird_texture_dataset>`

    """
    return _download_dataset(_dataset_bird, load=load)


_dataset_bird = _SingleFileDownloadableDatasetLoader('Pileated.jpg')


def download_bird_texture(load=True):
    """Download bird texture.

    Parameters
    ----------
    load : bool, default: True
        Load the dataset after downloading it when ``True``.  Set this
        to ``False`` and only the filename will be returned.

    Returns
    -------
    pyvista.Texture | str
        DataSet or filename depending on ``load``.

    Examples
    --------
    >>> from pyvista import examples
    >>> dataset = examples.download_bird_texture()
    >>> dataset.plot(cpos='xy')

    .. seealso::

        :ref:`Bird Texture Dataset <bird_texture_dataset>`
            See this dataset in the Dataset Gallery for more info.

        :ref:`Bird Dataset <bird_dataset>`

    """
    return _download_dataset(_dataset_bird_texture, load=load)


_dataset_bird_texture = _SingleFileDownloadableDatasetLoader('Pileated.jpg', read_func=read_texture)  # type: ignore[arg-type]


def download_office(load=True):
    """Download office dataset.

    Parameters
    ----------
    load : bool, default: True
        Load the dataset after downloading it when ``True``.  Set this
        to ``False`` and only the filename will be returned.

    Returns
    -------
    pyvista.StructuredGrid | str
        DataSet or filename depending on ``load``.

    Examples
    --------
    >>> from pyvista import examples
    >>> dataset = examples.download_office()
    >>> dataset.contour().plot()

    .. seealso::

        :ref:`Office Dataset <office_dataset>`
            See this dataset in the Dataset Gallery for more info.

        :ref:`clip_with_plane_box_example`
            Example using this dataset.

    """
    return _download_dataset(_dataset_office, load=load)


_dataset_office = _SingleFileDownloadableDatasetLoader('office.binary.vtk')


def download_horse_points(load=True):
    """Download horse points dataset.

    Parameters
    ----------
    load : bool, default: True
        Load the dataset after downloading it when ``True``.  Set this
        to ``False`` and only the filename will be returned.

    Returns
    -------
    pyvista.PolyData | str
        DataSet or filename depending on ``load``.

    Examples
    --------
    >>> from pyvista import examples
    >>> dataset = examples.download_horse_points()
    >>> dataset.plot(point_size=1)

    .. seealso::

        :ref:`Horse Points Dataset <horse_points_dataset>`
            See this dataset in the Dataset Gallery for more info.

        :ref:`Horse Dataset <horse_dataset>`

    """
    return _download_dataset(_dataset_horse_points, load=load)


_dataset_horse_points = _SingleFileDownloadableDatasetLoader('horsePoints.vtp')


def download_horse(load=True):
    """Download horse dataset.

    Parameters
    ----------
    load : bool, default: True
        Load the dataset after downloading it when ``True``.  Set this
        to ``False`` and only the filename will be returned.

    Returns
    -------
    pyvista.DataSet | str
        DataSet or filename depending on ``load``.

    Examples
    --------
    >>> from pyvista import examples
    >>> dataset = examples.download_horse()
    >>> dataset.plot(smooth_shading=True)

    .. seealso::

        :ref:`Horse Dataset <horse_dataset>`
            See this dataset in the Dataset Gallery for more info.

        :ref:`Horse Points Dataset <horse_points_dataset>`

        :ref:`mesh_lighting_example`
            Example using this dataset.

    """
    return _download_dataset(_dataset_horse, load=load)


_dataset_horse = _SingleFileDownloadableDatasetLoader('horse.vtp')


def download_cake_easy(load=True):
    """Download cake dataset.

    Parameters
    ----------
    load : bool, default: True
        Load the dataset after downloading it when ``True``.  Set this
        to ``False`` and only the filename will be returned.

    Returns
    -------
    pyvista.ImageData | str
        DataSet or filename depending on ``load``.

    Examples
    --------
    >>> from pyvista import examples
    >>> dataset = examples.download_cake_easy()
    >>> dataset.plot(rgba=True, cpos='xy')

    .. seealso::

        :ref:`Cake Easy Dataset <cake_easy_dataset>`
            See this dataset in the Dataset Gallery for more info.

        :ref:`Cake Easy Texture Dataset <cake_easy_texture_dataset>`

    """
    return _download_dataset(_dataset_cake_easy, load=load)


_dataset_cake_easy = _SingleFileDownloadableDatasetLoader('cake_easy.jpg')


def download_cake_easy_texture(load=True):
    """Download cake texture.

    Parameters
    ----------
    load : bool, default: True
        Load the dataset after downloading it when ``True``.  Set this
        to ``False`` and only the filename will be returned.

    Returns
    -------
    pyvista.Texture | str
        DataSet or filename depending on ``load``.

    Examples
    --------
    >>> from pyvista import examples
    >>> dataset = examples.download_cake_easy_texture()
    >>> dataset.plot(cpos='xy')

    .. seealso::

        :ref:`Cake Easy Texture Dataset <cake_easy_texture_dataset>`
            See this dataset in the Dataset Gallery for more info.

        :ref:`Cake Easy Dataset <cake_easy_dataset>`

    """
    return _download_dataset(_dataset_cake_easy_texture, load=load)


_dataset_cake_easy_texture = _SingleFileDownloadableDatasetLoader(
    'cake_easy.jpg',
    read_func=read_texture,  # type: ignore[arg-type]
)


def download_rectilinear_grid(load=True):
    """Download rectilinear grid dataset.

    Parameters
    ----------
    load : bool, default: True
        Load the dataset after downloading it when ``True``.  Set this
        to ``False`` and only the filename will be returned.

    Returns
    -------
    pyvista.RectilinearGrid | str
        DataSet or filename depending on ``load``.

    Examples
    --------
    Compute the threshold of this dataset.

    >>> from pyvista import examples
    >>> dataset = examples.download_rectilinear_grid()
    >>> dataset.threshold(0.0001).plot()

    .. seealso::

        :ref:`Rectilinear Grid Dataset <rectilinear_grid_dataset>`
            See this dataset in the Dataset Gallery for more info.

    """
    return _download_dataset(_dataset_rectilinear_grid, load=load)


_dataset_rectilinear_grid = _SingleFileDownloadableDatasetLoader('RectilinearGrid.vtr')


def download_gourds(zoom=False, load=True):
    """Download gourds dataset.

    Parameters
    ----------
    zoom : bool, default: False
        When ``True``, return the zoomed picture of the gourds.

    load : bool, default: True
        Load the dataset after downloading it when ``True``.  Set this
        to ``False`` and only the filename will be returned.

    Returns
    -------
    pyvista.ImageData | str
        DataSet or filename depending on ``load``.

    Examples
    --------
    >>> from pyvista import examples
    >>> dataset = examples.download_gourds()
    >>> dataset.plot(rgba=True, cpos='xy')

    .. seealso::

        :ref:`Gourds Dataset <gourds_dataset>`
            See this dataset in the Dataset Gallery for more info.

        :ref:`Gourds Pnm Dataset <gourds_pnm_dataset>`

        :ref:`Gourds Texture Dataset <gourds_texture_dataset>`

        :ref:`gaussian_smoothing_example`
            Example using this dataset.

    """
    example = __gourds2 if zoom else _dataset_gourds
    return _download_dataset(example, load=load)


# Two loadable files, but only one example
# Name variables such that non-zoomed version is the 'representative' example
# Use '__' on the zoomed version to label it as private
_dataset_gourds = _SingleFileDownloadableDatasetLoader('Gourds.png')
__gourds2 = _SingleFileDownloadableDatasetLoader('Gourds2.jpg')


def download_gourds_texture(zoom=False, load=True):
    """Download gourds texture.

    Parameters
    ----------
    zoom : bool, default: False
        When ``True``, return the zoomed picture of the gourds.

    load : bool, default: True
        Load the dataset after downloading it when ``True``.  Set this
        to ``False`` and only the filename will be returned.

    Returns
    -------
    pyvista.DataSet | str
        DataSet or filename depending on ``load``.

    Examples
    --------
    >>> from pyvista import examples
    >>> dataset = examples.download_gourds_texture()
    >>> dataset.plot(cpos='xy')

    .. seealso::

        :ref:`Gourds Texture Dataset <gourds_texture_dataset>`
            See this dataset in the Dataset Gallery for more info.

        :ref:`Gourds Dataset <gourds_dataset>`

        :ref:`Gourds Pnm Dataset <gourds_pnm_dataset>`

    """
    example = __gourds2_texture if zoom else _dataset_gourds_texture
    return _download_dataset(example, load=load)


# Two loadable files, but only one example
# Name variables such that non-zoomed version is the 'representative' example
# Use '__' on the zoomed version to label it as private
_dataset_gourds_texture = _SingleFileDownloadableDatasetLoader('Gourds.png', read_func=read_texture)  # type: ignore[arg-type]
__gourds2_texture = _SingleFileDownloadableDatasetLoader('Gourds2.jpg', read_func=read_texture)  # type: ignore[arg-type]


def download_gourds_pnm(load=True):
    """Download gourds dataset from pnm file.

    Parameters
    ----------
    load : bool, default: True
        Load the dataset after downloading it when ``True``.  Set this
        to ``False`` and only the filename will be returned.

    Returns
    -------
    pyvista.ImageData | str
        DataSet or filename depending on ``load``.

    Examples
    --------
    >>> from pyvista import examples
    >>> dataset = examples.download_gourds_pnm()
    >>> dataset.plot(rgba=True, cpos='xy')

    .. seealso::

        :ref:`Gourds Pnm Dataset <gourds_pnm_dataset>`
            See this dataset in the Dataset Gallery for more info.

        :ref:`Gourds Dataset <gourds_dataset>`

        :ref:`Gourds Texture Dataset <gourds_texture_dataset>`

    """
    return _download_dataset(_dataset_gourds_pnm, load=load)


_dataset_gourds_pnm = _SingleFileDownloadableDatasetLoader('Gourds.pnm')


def download_unstructured_grid(load=True):
    """Download unstructured grid dataset.

    Parameters
    ----------
    load : bool, default: True
        Load the dataset after downloading it when ``True``.  Set this
        to ``False`` and only the filename will be returned.

    Returns
    -------
    pyvista.UnstructuredGrid | str
        DataSet or filename depending on ``load``.

    Examples
    --------
    >>> from pyvista import examples
    >>> dataset = examples.download_unstructured_grid()
    >>> dataset.plot(show_edges=True)

    .. seealso::

        :ref:`Unstructured Grid Dataset <unstructured_grid_dataset>`
            See this dataset in the Dataset Gallery for more info.

    """
    return _download_dataset(_dataset_unstructured_grid, load=load)


_dataset_unstructured_grid = _SingleFileDownloadableDatasetLoader('uGridEx.vtk')


def download_letter_k(load=True):
    """Download letter k dataset.

    Parameters
    ----------
    load : bool, default: True
        Load the dataset after downloading it when ``True``.  Set this
        to ``False`` and only the filename will be returned.

    Returns
    -------
    pyvista.PolyData | str
        DataSet or filename depending on ``load``.

    Examples
    --------
    >>> from pyvista import examples
    >>> dataset = examples.download_letter_k()
    >>> dataset.plot(cpos='xy')

    .. seealso::

        :ref:`Letter K Dataset <letter_k_dataset>`
            See this dataset in the Dataset Gallery for more info.

        :ref:`Letter A Dataset <letter_a_dataset>`

    """
    return _download_dataset(_dataset_letter_k, load=load)


_dataset_letter_k = _SingleFileDownloadableDatasetLoader('k.vtk')


def download_letter_a(load=True):
    """Download letter a dataset.

    Parameters
    ----------
    load : bool, default: True
        Load the dataset after downloading it when ``True``.  Set this
        to ``False`` and only the filename will be returned.

    Returns
    -------
    pyvista.UnstructuredGrid | str
        DataSet or filename depending on ``load``.

    Examples
    --------
    >>> from pyvista import examples
    >>> dataset = examples.download_letter_a()
    >>> dataset.plot(cpos='xy', show_edges=True)

    .. seealso::

        :ref:`Letter A Dataset <letter_a_dataset>`
            See this dataset in the Dataset Gallery for more info.

        :ref:`Letter K Dataset <letter_k_dataset>`

        :ref:`cell_centers_example`
            Example using this dataset.

    """
    return _download_dataset(_dataset_letter_a, load=load)


_dataset_letter_a = _SingleFileDownloadableDatasetLoader('a_grid.vtk')


def download_poly_line(load=True):
    """Download polyline dataset.

    Parameters
    ----------
    load : bool, default: True
        Load the dataset after downloading it when ``True``.  Set this
        to ``False`` and only the filename will be returned.

    Returns
    -------
    pyvista.PolyData | str
        DataSet or filename depending on ``load``.

    Examples
    --------
    >>> from pyvista import examples
    >>> dataset = examples.download_poly_line()
    >>> dataset.plot(line_width=5)

    .. seealso::

        :ref:`Poly Line Dataset <poly_line_dataset>`
            See this dataset in the Dataset Gallery for more info.

    """
    return _download_dataset(_dataset_poly_line, load=load)


_dataset_poly_line = _SingleFileDownloadableDatasetLoader('polyline.vtk')


def download_cad_model(load=True):
    """Download cad dataset.

    Parameters
    ----------
    load : bool, default: True
        Load the dataset after downloading it when ``True``.  Set this
        to ``False`` and only the filename will be returned.

    Returns
    -------
    pyvista.PolyData | str
        DataSet or filename depending on ``load``.

    Examples
    --------
    >>> from pyvista import examples
    >>> dataset = examples.download_cad_model()
    >>> dataset.plot()

    .. seealso::

        :ref:`Cad Model Dataset <cad_model_dataset>`
            See this dataset in the Dataset Gallery for more info.

        :ref:`read_file_example`
            Example using this dataset.

    """
    return _download_dataset(_dataset_cad_model, load=load)


_dataset_cad_model = _SingleFileDownloadableDatasetLoader('42400-IDGH.stl')


def download_frog(load=True):
    """Download frog dataset.

    Parameters
    ----------
    load : bool, default: True
        Load the dataset after downloading it when ``True``.  Set this
        to ``False`` and only the filename will be returned.

    Returns
    -------
    pyvista.ImageData | str
        DataSet or filename depending on ``load``.

    Examples
    --------
    >>> from pyvista import examples
    >>> cpos = [
    ...     [8.4287e02, -5.7418e02, -4.4085e02],
    ...     [2.4950e02, 2.3450e02, 1.0125e02],
    ...     [-3.2000e-01, 3.5000e-01, -8.8000e-01],
    ... ]
    >>> dataset = examples.download_frog()
    >>> dataset.plot(volume=True, cpos=cpos)

    .. seealso::

        :ref:`Frog Dataset <frog_dataset>`
            See this dataset in the Dataset Gallery for more info.

        :ref:`Frog Tissue Dataset <frog_tissue_dataset>`
            Segmentation labels associated with this dataset.

        :ref:`medical_dataset_gallery`
            Browse other medical datasets.

        :ref:`volume_rendering_example`
            Example using this dataset.

    """
    return _download_dataset(_dataset_frog, load=load)


def _frog_files_func():
    # Multiple files needed for read, but only one gets loaded
    frog_zraw = _DownloadableFile('froggy/frog.zraw')
    frog_mhd = _SingleFileDownloadableDatasetLoader('froggy/frog.mhd')
    return frog_mhd, frog_zraw


_dataset_frog = _MultiFileDownloadableDatasetLoader(_frog_files_func)


def download_frog_tissue(load=True):
    """Download frog tissue dataset.

    This dataset contains tissue segmentation labels for the frog dataset.

    .. deprecated:: 0.44.0

        This example does not load correctly on some systems and has been deprecated.
        Use :func:`~pyvista.examples.examples.load_frog_tissues` instead.

    Parameters
    ----------
    load : bool, default: True
        Load the dataset after downloading it when ``True``.  Set this
        to ``False`` and only the filename will be returned.

    Returns
    -------
    pyvista.ImageData | str
        DataSet or filename depending on ``load``.

    .. seealso::

        :ref:`Frog Tissue Dataset <frog_tissue_dataset>`
            See this dataset in the Dataset Gallery for more info.

        :ref:`Frog Dataset <frog_dataset>`

        :ref:`medical_dataset_gallery`
            Browse other medical datasets.

    """
    # Deprecated on v0.44.0, estimated removal on v0.47.0
    warnings.warn(
        'This example is deprecated and will be removed in v0.47.0. Use `load_frog_tissues` instead.',
        PyVistaDeprecationWarning,
    )
    if pyvista._version.version_info >= (0, 47):  # pragma: no cover
        msg = 'Remove this deprecated function'
        raise RuntimeError(msg)

    return _download_dataset(_dataset_frog_tissue, load=load)


def _frog_tissue_files_func():
    # Multiple files needed for read, but only one gets loaded
    frog_tissue_zraw = _DownloadableFile('froggy/frogtissue.zraw')
    frog_tissue_mhd = _SingleFileDownloadableDatasetLoader('froggy/frogtissue.mhd')
    return frog_tissue_mhd, frog_tissue_zraw


_dataset_frog_tissue = _MultiFileDownloadableDatasetLoader(_frog_tissue_files_func)


def download_chest(load=True):
    """Download chest dataset.

    Parameters
    ----------
    load : bool, default: True
        Load the dataset after downloading it when ``True``.  Set this
        to ``False`` and only the filename will be returned.

    Returns
    -------
    pyvista.ImageData | str
        DataSet or filename depending on ``load``.

    Examples
    --------
    >>> from pyvista import examples
    >>> dataset = examples.download_chest()
    >>> dataset.plot(cpos='xy')

    .. seealso::

        :ref:`Chest Dataset <chest_dataset>`
            See this dataset in the Dataset Gallery for more info.

        :ref:`medical_dataset_gallery`
            Browse other medical datasets.

        :ref:`volume_rendering_example`
            Example using this dataset.

    """
    return _download_dataset(_dataset_chest, load=load)


_dataset_chest = _SingleFileDownloadableDatasetLoader('MetaIO/ChestCT-SHORT.mha')


def download_brain_atlas_with_sides(load=True):
    """Download an image of an averaged brain with a right-left label.

    Parameters
    ----------
    load : bool, default: True
        Load the dataset after downloading it when ``True``.  Set this
        to ``False`` and only the filename will be returned.

    Returns
    -------
    pyvista.ImageData | str
        DataSet or filename depending on ``load``.

    Examples
    --------
    >>> from pyvista import examples
    >>> dataset = examples.download_brain_atlas_with_sides()
    >>> dataset.slice(normal='z').plot(cpos='xy')

    .. seealso::

        :ref:`Brain Atlas With Sides Dataset <brain_atlas_with_sides_dataset>`
            See this dataset in the Dataset Gallery for more info.

        :ref:`Brain Dataset <brain_dataset>`

        :ref:`medical_dataset_gallery`
            Browse other medical datasets.

    """
    return _download_dataset(_dataset_brain_atlas_with_sides, load=load)


_dataset_brain_atlas_with_sides = _SingleFileDownloadableDatasetLoader('avg152T1_RL_nifti.nii.gz')


def download_prostate(load=True):
    """Download prostate dataset.

    Parameters
    ----------
    load : bool, default: True
        Load the dataset after downloading it when ``True``.  Set this
        to ``False`` and only the filename will be returned.

    Returns
    -------
    pyvista.ImageData | str
        DataSet or filename depending on ``load``.

    Examples
    --------
    >>> from pyvista import examples
    >>> dataset = examples.download_prostate()
    >>> dataset.plot(cpos='xy')

    .. seealso::

        :ref:`Prostate Dataset <prostate_dataset>`
            See this dataset in the Dataset Gallery for more info.

        :ref:`medical_dataset_gallery`
            Browse other medical datasets.

    """
    return _download_dataset(_dataset_prostate, load=load)


_dataset_prostate = _SingleFileDownloadableDatasetLoader('prostate.img')


def download_filled_contours(load=True):
    """Download filled contours dataset.

    Parameters
    ----------
    load : bool, default: True
        Load the dataset after downloading it when ``True``.  Set this
        to ``False`` and only the filename will be returned.

    Returns
    -------
    pyvista.PolyData | str
        DataSet or filename depending on ``load``.

    Examples
    --------
    >>> from pyvista import examples
    >>> dataset = examples.download_filled_contours()
    >>> dataset.plot(cpos='xy')

    .. seealso::

        :ref:`Filled Contours Dataset <filled_contours_dataset>`
            See this dataset in the Dataset Gallery for more info.

    """
    return _download_dataset(_dataset_filled_contours, load=load)


_dataset_filled_contours = _SingleFileDownloadableDatasetLoader('filledContours.vtp')


def download_doorman(load=True):
    """Download doorman dataset.

    .. versionchanged:: 0.44.0
        Add support for downloading the texture images.

    Parameters
    ----------
    load : bool, default: True
        Load the dataset after downloading it when ``True``.  Set this
        to ``False`` and only the filename will be returned.

    Returns
    -------
    pyvista.PolyData | str
        DataSet or filename depending on ``load``.

    Examples
    --------
    >>> from pyvista import examples
    >>> dataset = examples.download_doorman()
    >>> dataset.plot(cpos='xy')

    .. seealso::

        :ref:`Doorman Dataset <doorman_dataset>`
            See this dataset in the Dataset Gallery for more info.

        :ref:`read_file_example`
            Example using this dataset.

    """
    return _download_dataset(_dataset_doorman, load=load)


def _doorman_files_func():
    # Multiple files needed for read, but only one gets loaded
    doorman_obj = _SingleFileDownloadableDatasetLoader('doorman/doorman.obj')
    doorman_mtl = _DownloadableFile('doorman/doorman.mtl')
    t_doorMan_d = _DownloadableFile('doorman/t_doorMan_d.png')
    t_doorMan_n = _DownloadableFile('doorman/t_doorMan_n.png')
    t_doorMan_s = _DownloadableFile('doorman/t_doorMan_s.png')
    t_doorMan_teeth_d = _DownloadableFile('doorman/t_doorMan_teeth_d.png')
    t_doorMan_teeth_n = _DownloadableFile('doorman/t_doorMan_teeth_n.png')
    t_eye_d = _DownloadableFile('doorman/t_eye_d.png')
    t_eye_n = _DownloadableFile('doorman/t_eye_n.png')
    return (
        doorman_obj,
        doorman_mtl,
        t_doorMan_d,
        t_doorMan_n,
        t_doorMan_s,
        t_doorMan_teeth_d,
        t_doorMan_teeth_n,
        t_eye_d,
        t_eye_n,
    )


_dataset_doorman = _MultiFileDownloadableDatasetLoader(
    files_func=_doorman_files_func,
)


def download_mug(load=True):
    """Download mug dataset.

    Parameters
    ----------
    load : bool, default: True
        Load the dataset after downloading it when ``True``.  Set this
        to ``False`` and only the filename will be returned.

    Returns
    -------
    pyvista.MultiBlock | str
        DataSet or filename depending on ``load``.

    Examples
    --------
    >>> from pyvista import examples
    >>> dataset = examples.download_mug()
    >>> dataset.plot()

    .. seealso::

        :ref:`Mug Dataset <mug_dataset>`
            See this dataset in the Dataset Gallery for more info.

    """
    return _download_dataset(_dataset_mug, load=load)


_dataset_mug = _SingleFileDownloadableDatasetLoader('mug.e')


def download_oblique_cone(load=True):
    """Download oblique cone dataset.

    Parameters
    ----------
    load : bool, default: True
        Load the dataset after downloading it when ``True``.  Set this
        to ``False`` and only the filename will be returned.

    Returns
    -------
    pyvista.PolyData | str
        DataSet or filename depending on ``load``.

    Examples
    --------
    >>> from pyvista import examples
    >>> dataset = examples.download_oblique_cone()
    >>> dataset.plot()

    .. seealso::

        :ref:`Oblique Cone Dataset <oblique_cone_dataset>`
            See this dataset in the Dataset Gallery for more info.

    """
    return _download_dataset(_dataset_oblique_cone, load=load)


_dataset_oblique_cone = _SingleFileDownloadableDatasetLoader('ObliqueCone.vtp')


def download_emoji(load=True):
    """Download emoji dataset.

    Parameters
    ----------
    load : bool, default: True
        Load the dataset after downloading it when ``True``.  Set this
        to ``False`` and only the filename will be returned.

    Returns
    -------
    pyvista.ImageData | str
        DataSet or filename depending on ``load``.

    Examples
    --------
    >>> from pyvista import examples
    >>> dataset = examples.download_emoji()
    >>> dataset.plot(rgba=True, cpos='xy')

    .. seealso::

        :ref:`Emoji Dataset <emoji_dataset>`
            See this dataset in the Dataset Gallery for more info.

        :ref:`Emoji Texture Dataset <emoji_texture_dataset>`

    """
    return _download_dataset(_dataset_emoji, load=load)


_dataset_emoji = _SingleFileDownloadableDatasetLoader('emote.jpg')


def download_emoji_texture(load=True):
    """Download emoji texture.

    Parameters
    ----------
    load : bool, default: True
        Load the dataset after downloading it when ``True``.  Set this
        to ``False`` and only the filename will be returned.

    Returns
    -------
    pyvista.Texture | str
        DataSet or filename depending on ``load``.

    Examples
    --------
    >>> from pyvista import examples
    >>> dataset = examples.download_emoji_texture()
    >>> dataset.plot(cpos='xy')

    .. seealso::

        :ref:`Emoji Texture Dataset <emoji_texture_dataset>`
            See this dataset in the Dataset Gallery for more info.

        :ref:`Emoji Dataset <emoji_dataset>`

    """
    return _download_dataset(_dataset_emoji_texture, load=load)


_dataset_emoji_texture = _SingleFileDownloadableDatasetLoader('emote.jpg', read_func=read_texture)  # type: ignore[arg-type]


def download_teapot(load=True):
    """Download teapot dataset.

    Parameters
    ----------
    load : bool, default: True
        Load the dataset after downloading it when ``True``.  Set this
        to ``False`` and only the filename will be returned.

    Returns
    -------
    pyvista.PolyData | str
        DataSet or filename depending on ``load``.

    Examples
    --------
    >>> from pyvista import examples
    >>> dataset = examples.download_teapot()
    >>> dataset.plot(cpos='xy')

    .. seealso::

        :ref:`Teapot Dataset <teapot_dataset>`
            See this dataset in the Dataset Gallery for more info.

        This dataset is used in the following examples:

        * :ref:`read_file_example`
        * :ref:`cell_centers_example`

    """
    return _download_dataset(_dataset_teapot, load=load)


_dataset_teapot = _SingleFileDownloadableDatasetLoader('teapot.g')


def download_brain(load=True):
    """Download brain dataset.

    Parameters
    ----------
    load : bool, default: True
        Load the dataset after downloading it when ``True``.  Set this
        to ``False`` and only the filename will be returned.

    Returns
    -------
    pyvista.ImageData | str
        DataSet or filename depending on ``load``.

    Examples
    --------
    >>> from pyvista import examples
    >>> dataset = examples.download_brain()
    >>> dataset.plot(volume=True)

    .. seealso::

        :ref:`Brain Dataset <brain_dataset>`
            See this dataset in the Dataset Gallery for more info.

        :ref:`Brain Atlas With Sides Dataset <brain_atlas_with_sides_dataset>`

        :ref:`medical_dataset_gallery`
            Browse other medical datasets.

        This dataset is used in the following examples:

        * :ref:`gaussian_smoothing_example`
        * :ref:`slice_example`
        * :ref:`depth_peeling_example`
        * :ref:`moving_isovalue_example`
        * :ref:`plane_widget_example`

    """
    return _download_dataset(_dataset_brain, load=load)


_dataset_brain = _SingleFileDownloadableDatasetLoader('brain.vtk')


def download_structured_grid(load=True):
    """Download structured grid dataset.

    Parameters
    ----------
    load : bool, default: True
        Load the dataset after downloading it when ``True``.  Set this
        to ``False`` and only the filename will be returned.

    Returns
    -------
    pyvista.StructuredGrid | str
        DataSet or filename depending on ``load``.

    Examples
    --------
    >>> from pyvista import examples
    >>> dataset = examples.download_structured_grid()
    >>> dataset.plot(show_edges=True)

    .. seealso::

        :ref:`Structured Grid Dataset <structured_grid_dataset>`
            See this dataset in the Dataset Gallery for more info.

        :ref:`Structured Grid Two Dataset <structured_grid_two_dataset>`

    """
    return _download_dataset(_dataset_structured_grid, load=load)


_dataset_structured_grid = _SingleFileDownloadableDatasetLoader('StructuredGrid.vts')


def download_structured_grid_two(load=True):
    """Download structured grid two dataset.

    Parameters
    ----------
    load : bool, default: True
        Load the dataset after downloading it when ``True``.  Set this
        to ``False`` and only the filename will be returned.

    Returns
    -------
    pyvista.StructuredGrid | str
        DataSet or filename depending on ``load``.

    Examples
    --------
    >>> from pyvista import examples
    >>> dataset = examples.download_structured_grid_two()
    >>> dataset.plot(show_edges=True)

    .. seealso::

        :ref:`Structured Grid Two Dataset <structured_grid_two_dataset>`
            See this dataset in the Dataset Gallery for more info.

        :ref:`Structured Grid Dataset <structured_grid_dataset>`

    """
    return _download_dataset(_dataset_structured_grid_two, load=load)


_dataset_structured_grid_two = _SingleFileDownloadableDatasetLoader('SampleStructGrid.vtk')


def download_trumpet(load=True):
    """Download trumpet dataset.

    Parameters
    ----------
    load : bool, default: True
        Load the dataset after downloading it when ``True``.  Set this
        to ``False`` and only the filename will be returned.

    Returns
    -------
    pyvista.PolyData | str
        DataSet or filename depending on ``load``.

    Examples
    --------
    >>> from pyvista import examples
    >>> dataset = examples.download_trumpet()
    >>> dataset.plot()

    .. seealso::

        :ref:`Trumpet Dataset <trumpet_dataset>`
            See this dataset in the Dataset Gallery for more info.

        :ref:`Guitar Dataset <guitar_dataset>`

    """
    return _download_dataset(_dataset_trumpet, load=load)


_dataset_trumpet = _SingleFileDownloadableDatasetLoader('trumpet.obj')


def download_face(load=True):
    """Download face dataset.

    Parameters
    ----------
    load : bool, default: True
        Load the dataset after downloading it when ``True``.  Set this
        to ``False`` and only the filename will be returned.

    Returns
    -------
    pyvista.PolyData | str
        DataSet or filename depending on ``load``.

    Examples
    --------
    >>> from pyvista import examples
    >>> dataset = examples.download_face()
    >>> dataset.plot()

    .. seealso::

        :ref:`Face Dataset <face_dataset>`
            See this dataset in the Dataset Gallery for more info.

        :ref:`Face2 Dataset <face2_dataset>`

        :ref:`decimate_example`
            Example using this dataset.

    """
    # TODO: there is a texture with this
    return _download_dataset(_dataset_face, load=load)


_dataset_face = _SingleFileDownloadableDatasetLoader('fran_cut.vtk')


def download_sky_box_nz(load=True):
    """Download skybox-nz dataset.

    Parameters
    ----------
    load : bool, default: True
        Load the dataset after downloading it when ``True``.  Set this
        to ``False`` and only the filename will be returned.

    Returns
    -------
    pyvista.ImageData | str
        DataSet or filename depending on ``load``.

    Examples
    --------
    >>> from pyvista import examples
    >>> dataset = examples.download_sky_box_nz()
    >>> dataset.plot(rgba=True, cpos='xy')

    .. seealso::

        :ref:`Sky Box Nz Dataset <sky_box_nz_dataset>`
            See this dataset in the Dataset Gallery for more info.

        :ref:`Sky Box Nz Texture Dataset <sky_box_nz_texture_dataset>`

        :ref:`Sky Box Cube Map Dataset <sky_box_cube_map_dataset>`

    """
    return _download_dataset(_dataset_sky_box_nz, load=load)


_dataset_sky_box_nz = _SingleFileDownloadableDatasetLoader('skybox-nz.jpg')


def download_sky_box_nz_texture(load=True):
    """Download skybox-nz texture.

    Parameters
    ----------
    load : bool, default: True
        Load the dataset after downloading it when ``True``.  Set this
        to ``False`` and only the filename will be returned.

    Returns
    -------
    pyvista.Texture | str
        DataSet or filename depending on ``load``.

    Examples
    --------
    >>> from pyvista import examples
    >>> dataset = examples.download_sky_box_nz_texture()
    >>> dataset.plot(cpos='xy')

    .. seealso::

        :ref:`Sky Box Nz Texture Dataset <sky_box_nz_texture_dataset>`
            See this dataset in the Dataset Gallery for more info.

        :ref:`Sky Box Nz Dataset <sky_box_nz_dataset>`

        :ref:`Sky Box Cube Map Dataset <sky_box_cube_map_dataset>`

    """
    return _download_dataset(_dataset_sky_box_nz_texture, load=load)


_dataset_sky_box_nz_texture = _SingleFileDownloadableDatasetLoader(
    'skybox-nz.jpg',
    read_func=read_texture,  # type: ignore[arg-type]
)


def download_disc_quads(load=True):
    """Download disc quads dataset.

    Parameters
    ----------
    load : bool, default: True
        Load the dataset after downloading it when ``True``.  Set this
        to ``False`` and only the filename will be returned.

    Returns
    -------
    pyvista.UnstructuredGrid | str
        DataSet or filename depending on ``load``.

    Examples
    --------
    >>> from pyvista import examples
    >>> dataset = examples.download_disc_quads()
    >>> dataset.plot(show_edges=True)

    .. seealso::

        :ref:`Disc Quads Dataset <disc_quads_dataset>`
            See this dataset in the Dataset Gallery for more info.

    """
    return _download_dataset(_dataset_disc_quads, load=load)


_dataset_disc_quads = _SingleFileDownloadableDatasetLoader('Disc_BiQuadraticQuads_0_0.vtu')


def download_honolulu(load=True):
    """Download honolulu dataset.

    Parameters
    ----------
    load : bool, default: True
        Load the dataset after downloading it when ``True``.  Set this
        to ``False`` and only the filename will be returned.

    Returns
    -------
    pyvista.PolyData | str
        DataSet or filename depending on ``load``.

    Examples
    --------
    >>> from pyvista import examples
    >>> dataset = examples.download_honolulu()
    >>> dataset.plot(
    ...     scalars=dataset.points[:, 2],
    ...     show_scalar_bar=False,
    ...     cmap='gist_earth',
    ...     clim=[-50, 800],
    ... )

    .. seealso::

        :ref:`Honolulu Dataset <honolulu_dataset>`
            See this dataset in the Dataset Gallery for more info.

    """
    return _download_dataset(_dataset_honolulu, load=load)


_dataset_honolulu = _SingleFileDownloadableDatasetLoader('honolulu.vtk')


def download_motor(load=True):
    """Download motor dataset.

    Parameters
    ----------
    load : bool, default: True
        Load the dataset after downloading it when ``True``.  Set this
        to ``False`` and only the filename will be returned.

    Returns
    -------
    pyvista.PolyData | str
        DataSet or filename depending on ``load``.

    Examples
    --------
    >>> from pyvista import examples
    >>> dataset = examples.download_motor()
    >>> dataset.plot()

    .. seealso::

        :ref:`Motor Dataset <motor_dataset>`
            See this dataset in the Dataset Gallery for more info.

    """
    return _download_dataset(_dataset_motor, load=load)


_dataset_motor = _SingleFileDownloadableDatasetLoader('motor.g')


def download_tri_quadratic_hexahedron(load=True):
    """Download tri quadratic hexahedron dataset.

    Parameters
    ----------
    load : bool, default: True
        Load the dataset after downloading it when ``True``.  Set this
        to ``False`` and only the filename will be returned.

    Returns
    -------
    pyvista.UnstructuredGrid | str
        DataSet or filename depending on ``load``.

    Examples
    --------
    >>> from pyvista import examples
    >>> dataset = examples.download_tri_quadratic_hexahedron()
    >>> dataset.plot()

    Show non-linear subdivision.

    >>> surf = dataset.extract_surface(nonlinear_subdivision=5)
    >>> surf.plot(smooth_shading=True)

    .. seealso::

        :ref:`Tri Quadratic Hexahedron Dataset <tri_quadratic_hexahedron_dataset>`
            See this dataset in the Dataset Gallery for more info.

    """
    return _download_dataset(_dataset_tri_quadratic_hexahedron, load=load)


def _tri_quadratic_hexahedron_load_func(dataset):
    dataset.clear_data()
    return dataset


_dataset_tri_quadratic_hexahedron = _SingleFileDownloadableDatasetLoader(
    'TriQuadraticHexahedron.vtu',
    load_func=_tri_quadratic_hexahedron_load_func,
)


def download_human(load=True):
    """Download human dataset.

    Parameters
    ----------
    load : bool, default: True
        Load the dataset after downloading it when ``True``.  Set this
        to ``False`` and only the filename will be returned.

    Returns
    -------
    pyvista.PolyData | str
        DataSet or filename depending on ``load``.

    Examples
    --------
    >>> from pyvista import examples
    >>> dataset = examples.download_human()
    >>> dataset.plot(scalars='Color', rgb=True)

    .. seealso::

        :ref:`Human Dataset <human_dataset>`
            See this dataset in the Dataset Gallery for more info.

    """
    return _download_dataset(_dataset_human, load=load)


_dataset_human = _SingleFileDownloadableDatasetLoader('Human.vtp')


def download_vtk(load=True):
    """Download vtk dataset.

    Parameters
    ----------
    load : bool, default: True
        Load the dataset after downloading it when ``True``.  Set this
        to ``False`` and only the filename will be returned.

    Returns
    -------
    pyvista.PolyData | str
        DataSet or filename depending on ``load``.

    Examples
    --------
    >>> from pyvista import examples
    >>> dataset = examples.download_vtk()
    >>> dataset.plot(cpos='xy', line_width=5)

    .. seealso::

        :ref:`Vtk Dataset <vtk_dataset>`
            See this dataset in the Dataset Gallery for more info.

        :ref:`Vtk Logo Dataset <vtk_logo_dataset>`

    """
    return _download_dataset(_dataset_vtk, load=load)


_dataset_vtk = _SingleFileDownloadableDatasetLoader('vtk.vtp')


def download_spider(load=True):
    """Download spider dataset.

    Parameters
    ----------
    load : bool, default: True
        Load the dataset after downloading it when ``True``.  Set this
        to ``False`` and only the filename will be returned.

    Returns
    -------
    pyvista.PolyData | str
        DataSet or filename depending on ``load``.

    Examples
    --------
    >>> from pyvista import examples
    >>> dataset = examples.download_spider()
    >>> dataset.plot()

    .. seealso::

        :ref:`Spider Dataset <spider_dataset>`
            See this dataset in the Dataset Gallery for more info.

    """
    return _download_dataset(_dataset_spider, load=load)


_dataset_spider = _SingleFileDownloadableDatasetLoader('spider.ply')


def download_carotid(load=True):
    """Download carotid dataset.

    Parameters
    ----------
    load : bool, default: True
        Load the dataset after downloading it when ``True``.  Set this
        to ``False`` and only the filename will be returned.

    Returns
    -------
    pyvista.ImageData | str
        DataSet or filename depending on ``load``.

    Examples
    --------
    >>> from pyvista import examples
    >>> cpos = [
    ...     [220.96, -24.38, -69.96],
    ...     [135.86, 106.55, 17.72],
    ...     [-0.25, 0.42, -0.87],
    ... ]
    >>> dataset = examples.download_carotid()
    >>> dataset.plot(volume=True, cpos=cpos)

    .. seealso::

        :ref:`Carotid Dataset <carotid_dataset>`
            See this dataset in the Dataset Gallery for more info.

        :ref:`medical_dataset_gallery`
            Browse other medical datasets.

        This dataset is used in the following examples:

        * :ref:`glyph_example`
        * :ref:`gradients_example`
        * :ref:`streamlines_example`
        * :ref:`plane_widget_example`

    """
    return _download_dataset(_dataset_carotid, load=load)


def _carotid_load_func(mesh):
    mesh.set_active_scalars('scalars')
    mesh.set_active_vectors('vectors')
    return mesh


_dataset_carotid = _SingleFileDownloadableDatasetLoader('carotid.vtk', load_func=_carotid_load_func)


def download_blow(load=True):
    """Download blow dataset.

    Parameters
    ----------
    load : bool, default: True
        Load the dataset after downloading it when ``True``.  Set this
        to ``False`` and only the filename will be returned.

    Returns
    -------
    pyvista.UnstructuredGrid | str
        DataSet or filename depending on ``load``.

    Examples
    --------
    >>> from pyvista import examples
    >>> cpos = [
    ...     [71.96, 86.1, 28.45],
    ...     [3.5, 12.0, 1.0],
    ...     [-0.18, -0.19, 0.96],
    ... ]
    >>> dataset = examples.download_blow()
    >>> dataset.plot(
    ...     scalars='displacement1',
    ...     component=1,
    ...     cpos=cpos,
    ...     show_scalar_bar=False,
    ...     smooth_shading=True,
    ... )

    .. seealso::

        :ref:`Blow Dataset <blow_dataset>`
            See this dataset in the Dataset Gallery for more info.

    """
    return _download_dataset(_dataset_blow, load=load)


_dataset_blow = _SingleFileDownloadableDatasetLoader('blow.vtk')


def download_shark(load=True):
    """Download shark dataset.

    Parameters
    ----------
    load : bool, default: True
        Load the dataset after downloading it when ``True``.  Set this
        to ``False`` and only the filename will be returned.

    Returns
    -------
    pyvista.PolyData | str
        DataSet or filename depending on ``load``.

    Examples
    --------
    >>> from pyvista import examples
    >>> cpos = [
    ...     [-2.3195e02, -3.3930e01, 1.2981e02],
    ...     [-8.7100e00, 1.9000e-01, -1.1740e01],
    ...     [-1.4000e-01, 9.9000e-01, 2.0000e-02],
    ... ]
    >>> dataset = examples.download_shark()
    >>> dataset.plot(cpos=cpos, smooth_shading=True)

    .. seealso::

        :ref:`Shark Dataset <shark_dataset>`
            See this dataset in the Dataset Gallery for more info.

        :ref:`Great White Shark Dataset <great_white_shark_dataset>`
            Similar dataset.

        :ref:`Grey Nurse Shark Dataset <grey_nurse_shark_dataset>`
            Similar dataset.

    """
    return _download_dataset(_dataset_shark, load=load)


_dataset_shark = _SingleFileDownloadableDatasetLoader('shark.ply')


def download_great_white_shark(load=True):
    """Download great white shark dataset.

    .. versionadded:: 0.45

    Parameters
    ----------
    load : bool, default: True
        Load the dataset after downloading it when ``True``.  Set this
        to ``False`` and only the filename will be returned.

    Returns
    -------
    pyvista.PolyData | str
        DataSet or filename depending on ``load``.

    Examples
    --------
    >>> from pyvista import examples
    >>> cpos = [(9.0, 1.0, 21.0), (-1.0, 2.0, -2.0), (0.0, 1.0, 0.0)]
    >>> dataset = examples.download_great_white_shark()
    >>> dataset.plot(cpos=cpos, smooth_shading=True)

    .. seealso::

        :ref:`Great White Shark Dataset <great_white_shark_dataset>`
            See this dataset in the Dataset Gallery for more info.

        :ref:`Shark Dataset <shark_dataset>`
            Similar dataset.

        :ref:`Grey Nurse Shark Dataset <grey_nurse_shark_dataset>`
            Similar dataset.

    """
    return _download_dataset(_dataset_great_white_shark, load=load)


_dataset_great_white_shark = _SingleFileDownloadableDatasetLoader(
    'great_white_shark/greatWhite.stl'
)


def download_grey_nurse_shark(load=True):
    """Download grey nurse shark dataset.

    .. versionadded:: 0.45

    Parameters
    ----------
    load : bool, default: True
        Load the dataset after downloading it when ``True``.  Set this
        to ``False`` and only the filename will be returned.

    Returns
    -------
    pyvista.PolyData | str
        DataSet or filename depending on ``load``.

    Examples
    --------
    >>> from pyvista import examples
    >>> cpos = [
    ...     [-200, -100, -16.0],
    ...     [-20.0, 20.0, -2.00],
    ...     [0.00, 0.00, 1.00],
    ... ]
    >>> dataset = examples.download_grey_nurse_shark()
    >>> dataset.plot(cpos=cpos, smooth_shading=True)

    .. seealso::

        :ref:`Grey Nurse Shark Dataset <grey_nurse_shark_dataset>`
            See this dataset in the Dataset Gallery for more info.

        :ref:`Shark Dataset <shark_dataset>`
            Similar dataset.

        :ref:`Great White Shark Dataset <great_white_shark_dataset>`
            Similar dataset.

    """
    return _download_dataset(_dataset_grey_nurse_shark, load=load)


_dataset_grey_nurse_shark = _SingleFileDownloadableDatasetLoader(
    'grey_nurse_shark/Grey_Nurse_Shark.stl'
)


def download_dragon(load=True):
    """Download dragon dataset.

    Parameters
    ----------
    load : bool, default: True
        Load the dataset after downloading it when ``True``.  Set this
        to ``False`` and only the filename will be returned.

    Returns
    -------
    pyvista.PolyData | str
        DataSet or filename depending on ``load``.

    Examples
    --------
    >>> from pyvista import examples
    >>> dataset = examples.download_dragon()
    >>> dataset.plot(cpos='xy')

    .. seealso::

        :ref:`Dragon Dataset <dragon_dataset>`
            See this dataset in the Dataset Gallery for more info.

        This dataset is used in the following examples:

        * :ref:`floors_example`
        * :ref:`orbit_example`
        * :ref:`silhouette_example`
        * :ref:`shadows_example`

    """
    return _download_dataset(_dataset_dragon, load=load)


_dataset_dragon = _SingleFileDownloadableDatasetLoader('dragon.ply')


def download_armadillo(load=True):
    """Download armadillo dataset.

    Parameters
    ----------
    load : bool, default: True
        Load the dataset after downloading it when ``True``.  Set this
        to ``False`` and only the filename will be returned.

    Returns
    -------
    pyvista.PolyData | str
        DataSet or filename depending on ``load``.

    Examples
    --------
    Plot the armadillo dataset. Use a custom camera position.

    >>> from pyvista import examples
    >>> cpos = [
    ...     (161.5, 82.1, -330.2),
    ...     (-4.3, 24.5, -1.6),
    ...     (-0.1, 1, 0.12),
    ... ]
    >>> dataset = examples.download_armadillo()
    >>> dataset.plot(cpos=cpos)

    .. seealso::

        :ref:`Armadillo Dataset <armadillo_dataset>`
            See this dataset in the Dataset Gallery for more info.

    """
    return _download_dataset(_dataset_armadillo, load=load)


_dataset_armadillo = _SingleFileDownloadableDatasetLoader('Armadillo.ply')


def download_gears(load=True):
    """Download gears dataset.

    Parameters
    ----------
    load : bool, default: True
        Load the dataset after downloading it when ``True``.  Set this
        to ``False`` and only the filename will be returned.

    Returns
    -------
    pyvista.PolyData | str
        DataSet or filename depending on ``load``.

    Examples
    --------
    Download the dataset, split the bodies, and color each one.

    >>> import numpy as np
    >>> from pyvista import examples
    >>> dataset = examples.download_gears()
    >>> bodies = dataset.split_bodies()
    >>> for i, body in enumerate(bodies):
    ...     bid = np.empty(body.n_points)
    ...     bid[:] = i
    ...     body.point_data['Body ID'] = bid
    >>> bodies.plot(cmap='jet')

    .. seealso::

        :ref:`Gears Dataset <gears_dataset>`
            See this dataset in the Dataset Gallery for more info.

    """
    return _download_dataset(_dataset_gears, load=load)


_dataset_gears = _SingleFileDownloadableDatasetLoader('gears.stl')


def download_torso(load=True):
    """Download torso dataset.

    Parameters
    ----------
    load : bool, default: True
        Load the dataset after downloading it when ``True``.  Set this
        to ``False`` and only the filename will be returned.

    Returns
    -------
    pyvista.PolyData | str
        DataSet or filename depending on ``load``.

    Examples
    --------
    >>> from pyvista import examples
    >>> dataset = examples.download_torso()
    >>> dataset.plot(cpos='xz')

    .. seealso::

        :ref:`Torso Dataset <torso_dataset>`
            See this dataset in the Dataset Gallery for more info.

    """
    return _download_dataset(_dataset_torso, load=load)


_dataset_torso = _SingleFileDownloadableDatasetLoader('Torso.vtp')


def download_kitchen(split=False, load=True):
    """Download structured grid of kitchen with velocity field.

    Use the ``split`` argument to extract all of the furniture in the
    kitchen.

    Parameters
    ----------
    split : bool, default: False
        Optionally split the furniture and return a
        :class:`pyvista.MultiBlock`.

    load : bool, default: True
        Load the dataset after downloading it when ``True``.  Set this
        to ``False`` and only the filename will be returned.

    Returns
    -------
    pyvista.StructuredGrid | str
        DataSet or filename depending on ``load``.

    Examples
    --------
    >>> import pyvista as pv
    >>> from pyvista import examples
    >>> dataset = examples.download_kitchen()
    >>> point_a = (0.08, 2.50, 0.71)
    >>> point_b = (0.08, 4.50, 0.71)
    >>> line = pv.Line(point_a, point_b, resolution=39)
    >>> streamlines = dataset.streamlines_from_source(line, max_length=200)
    >>> streamlines.plot(show_grid=True)

    .. seealso::

        :ref:`Kitchen Dataset <kitchen_dataset>`
            See this dataset in the Dataset Gallery for more info.

        This dataset is used in the following examples:

        * :ref:`plot_over_line_example`
        * :ref:`line_widget_example`

    """
    if load and split:
        return _download_dataset(__kitchen_split, load=load)
    else:
        return _download_dataset(_dataset_kitchen, load=load)


def _kitchen_split_load_func(mesh):
    extents = {
        'door': (27, 27, 14, 18, 0, 11),
        'window1': (0, 0, 9, 18, 6, 12),
        'window2': (5, 12, 23, 23, 6, 12),
        'klower1': (17, 17, 0, 11, 0, 6),
        'klower2': (19, 19, 0, 11, 0, 6),
        'klower3': (17, 19, 0, 0, 0, 6),
        'klower4': (17, 19, 11, 11, 0, 6),
        'klower5': (17, 19, 0, 11, 0, 0),
        'klower6': (17, 19, 0, 7, 6, 6),
        'klower7': (17, 19, 9, 11, 6, 6),
        'hood1': (17, 17, 0, 11, 11, 16),
        'hood2': (19, 19, 0, 11, 11, 16),
        'hood3': (17, 19, 0, 0, 11, 16),
        'hood4': (17, 19, 11, 11, 11, 16),
        'hood5': (17, 19, 0, 11, 16, 16),
        'cookingPlate': (17, 19, 7, 9, 6, 6),
        'furniture': (17, 19, 7, 9, 11, 11),
    }
    kitchen = pyvista.MultiBlock()
    for key, extent in extents.items():  # pragma: no cover
        alg = _vtk.vtkStructuredGridGeometryFilter()
        alg.SetInputDataObject(mesh)
        alg.SetExtent(extent)  # type: ignore[call-overload]
        alg.Update()
        result = pyvista.core.filters._get_output(alg)
        kitchen[key] = result
    return kitchen


_dataset_kitchen = _SingleFileDownloadableDatasetLoader('kitchen.vtk')
__kitchen_split = _SingleFileDownloadableDatasetLoader(
    'kitchen.vtk',
    load_func=_kitchen_split_load_func,
)


def download_tetra_dc_mesh(load=True):
    """Download two meshes defining an electrical inverse problem.

    This contains a high resolution forward modeled mesh and a coarse
    inverse modeled mesh.

    Parameters
    ----------
    load : bool, default: True
        Load the dataset after downloading it when ``True``.  Set this
        to ``False`` and only the filename will be returned.

    Returns
    -------
    pyvista.MultiBlock
        DataSet containing the high resolution forward modeled mesh
        and a coarse inverse modeled mesh.

    Examples
    --------
    >>> from pyvista import examples
    >>> fine, coarse = examples.download_tetra_dc_mesh()
    >>> coarse.plot()

    .. seealso::

        :ref:`Tetra Dc Mesh Dataset <tetra_dc_mesh_dataset>`
            See this dataset in the Dataset Gallery for more info.

    """
    return _download_dataset(_dataset_tetra_dc_mesh, load=load)


def _tetra_dc_mesh_files_func():
    def _fwd_load_func(mesh):
        mesh.set_active_scalars('Resistivity(log10)-fwd')
        return mesh

    def _inv_load_func(mesh):
        mesh.set_active_scalars('Resistivity(log10)')
        return mesh

    fwd = _SingleFileDownloadableDatasetLoader(
        'dc-inversion.zip',
        target_file='mesh-forward.vtu',
        load_func=_fwd_load_func,
    )
    inv = _SingleFileDownloadableDatasetLoader(
        'dc-inversion.zip',
        target_file='mesh-inverse.vtu',
        load_func=_inv_load_func,
    )
    return fwd, inv


_dataset_tetra_dc_mesh = _MultiFileDownloadableDatasetLoader(
    _tetra_dc_mesh_files_func,
    load_func=functools.partial(_load_as_multiblock, names=['forward', 'inverse']),
)


def download_model_with_variance(load=True):
    """Download model with variance dataset.

    Parameters
    ----------
    load : bool, default: True
        Load the dataset after downloading it when ``True``.  Set this
        to ``False`` and only the filename will be returned.

    Returns
    -------
    pyvista.UnstructuredGrid | str
        DataSet or filename depending on ``load``.

    Examples
    --------
    >>> from pyvista import examples
    >>> dataset = examples.download_model_with_variance()
    >>> dataset.plot()

    .. seealso::

        :ref:`Model With Variance Dataset <model_with_variance_dataset>`
            See this dataset in the Dataset Gallery for more info.

        :ref:`opacity_example`
            Example using this dataset.

    """
    return _download_dataset(_dataset_model_with_variance, load=load)


_dataset_model_with_variance = _SingleFileDownloadableDatasetLoader('model_with_variance.vtu')


def download_thermal_probes(load=True):
    """Download thermal probes dataset.

    Parameters
    ----------
    load : bool, default: True
        Load the dataset after downloading it when ``True``.  Set this
        to ``False`` and only the filename will be returned.

    Returns
    -------
    pyvista.PolyData | str
        DataSet or filename depending on ``load``.

    Examples
    --------
    >>> from pyvista import examples
    >>> dataset = examples.download_thermal_probes()
    >>> dataset.plot(render_points_as_spheres=True, point_size=5, cpos='xy')

    .. seealso::

        :ref:`Thermal Probes Dataset <thermal_probes_dataset>`
            See this dataset in the Dataset Gallery for more info.

        :ref:`interpolate_example`
            Example using this dataset.

    """
    return _download_dataset(_dataset_thermal_probes, load=load)


_dataset_thermal_probes = _SingleFileDownloadableDatasetLoader('probes.vtp')


def download_carburetor(load=True):
    """Download scan of a carburetor.

    Parameters
    ----------
    load : bool, default: True
        Load the dataset after downloading it when ``True``.  Set this
        to ``False`` and only the filename will be returned.

    Returns
    -------
    pyvista.PolyData | str
        DataSet or filename depending on ``load``.

    Examples
    --------
    >>> from pyvista import examples
    >>> dataset = examples.download_carburetor()
    >>> dataset.plot()

    .. seealso::

        :ref:`Carburetor Dataset <carburetor_dataset>`
            See this dataset in the Dataset Gallery for more info.

    """
    return _download_dataset(_dataset_carburetor, load=load)


_dataset_carburetor = _SingleFileDownloadableDatasetLoader('carburetor.ply')


def download_turbine_blade(load=True):
    """Download scan of a turbine blade.

    Parameters
    ----------
    load : bool, default: True
        Load the dataset after downloading it when ``True``.  Set this
        to ``False`` and only the filename will be returned.

    Returns
    -------
    pyvista.PolyData | str
        DataSet or filename depending on ``load``.

    Examples
    --------
    >>> from pyvista import examples
    >>> dataset = examples.download_turbine_blade()
    >>> dataset.plot()

    .. seealso::

        :ref:`Turbine Blade Dataset <turbine_blade_dataset>`
            See this dataset in the Dataset Gallery for more info.

    """
    return _download_dataset(_dataset_turbine_blade, load=load)


_dataset_turbine_blade = _SingleFileDownloadableDatasetLoader('turbineblade.ply')


def download_pine_roots(load=True):
    """Download pine roots dataset.

    Parameters
    ----------
    load : bool, default: True
        Load the dataset after downloading it when ``True``.  Set this
        to ``False`` and only the filename will be returned.

    Returns
    -------
    pyvista.PolyData | str
        DataSet or filename depending on ``load``.

    Examples
    --------
    >>> from pyvista import examples
    >>> dataset = examples.download_pine_roots()
    >>> dataset.plot()

    .. seealso::

        :ref:`Pine Roots Dataset <pine_roots_dataset>`
            See this dataset in the Dataset Gallery for more info.

        :ref:`connectivity_example`
            Example using this dataset.

    """
    return _download_dataset(_dataset_pine_roots, load=load)


_dataset_pine_roots = _SingleFileDownloadableDatasetLoader('pine_root.tri')


def download_crater_topo(load=True):
    """Download crater dataset.

    Parameters
    ----------
    load : bool, default: True
        Load the dataset after downloading it when ``True``.  Set this
        to ``False`` and only the filename will be returned.

    Returns
    -------
    pyvista.ImageData | str
        DataSet or filename depending on ``load``.

    Examples
    --------
    >>> from pyvista import examples
    >>> dataset = examples.download_crater_topo()
    >>> dataset.plot(cmap='gist_earth', cpos='xy')

    .. seealso::

        :ref:`Crater Topo Dataset <crater_topo_dataset>`
            See this dataset in the Dataset Gallery for more info.

        This dataset is used in the following examples:

        * :ref:`terrain_following_mesh_example`
        * :ref:`topo_map_example`

    """
    return _download_dataset(_dataset_crater_topo, load=load)


_dataset_crater_topo = _SingleFileDownloadableDatasetLoader('Ruapehu_mag_dem_15m_NZTM.vtk')


def download_crater_imagery(load=True):
    """Download crater texture.

    Parameters
    ----------
    load : bool, default: True
        Load the dataset after downloading it when ``True``.  Set this
        to ``False`` and only the filename will be returned.

    Returns
    -------
    pyvista.Texture | str
        DataSet or filename depending on ``load``.

    Examples
    --------
    >>> from pyvista import examples
    >>> cpos = [
    ...     [66.0, 73.0, -382.6],
    ...     [66.0, 73.0, 0.0],
    ...     [-0.0, -1.0, 0.0],
    ... ]
    >>> texture = examples.download_crater_imagery()
    >>> texture.plot(cpos=cpos)

    .. seealso::

        :ref:`Crater Imagery Dataset <crater_imagery_dataset>`
            See this dataset in the Dataset Gallery for more info.

        :ref:`topo_map_example`
            Example using this dataset.

    """
    return _download_dataset(_dataset_crater_imagery, load=load)


_dataset_crater_imagery = _SingleFileDownloadableDatasetLoader(
    'BJ34_GeoTifv1-04_crater_clip.tif',
    read_func=read_texture,  # type: ignore[arg-type]
)


def download_dolfin(load=True):
    """Download dolfin mesh.

    Parameters
    ----------
    load : bool, default: True
        Load the dataset after downloading it when ``True``.  Set this
        to ``False`` and only the filename will be returned.

    Returns
    -------
    pyvista.UnstructuredGrid | str
        DataSet or filename depending on ``load``.

    Examples
    --------
    >>> from pyvista import examples
    >>> dataset = examples.download_dolfin()
    >>> dataset.plot(cpos='xy', show_edges=True)

    .. seealso::

        :ref:`Dolfin Dataset <dolfin_dataset>`
            See this dataset in the Dataset Gallery for more info.

        :ref:`read_dolfin_example`

    """
    return _download_dataset(_dataset_dolfin, load=load)


_dataset_dolfin = _SingleFileDownloadableDatasetLoader(
    'dolfin_fine.xml',
    read_func=functools.partial(read, file_format='dolfin-xml'),  # type: ignore[arg-type]
)


def download_damavand_volcano(load=True):
    """Download damavand volcano model.

    Parameters
    ----------
    load : bool, default: True
        Load the dataset after downloading it when ``True``.  Set this
        to ``False`` and only the filename will be returned.

    Returns
    -------
    pyvista.ImageData | str
        DataSet or filename depending on ``load``.

    Examples
    --------
    Load the dataset.

    >>> from pyvista import examples
    >>> dataset = examples.download_damavand_volcano()

    Use :meth:`~pyvista.ImageDataFilters.resample` to downsample it before plotting.

    >>> dataset = dataset.resample(0.5)
    >>> dataset.dimensions
    (140, 116, 85)

    Plot it.

    >>> cpos = [
    ...     [4.66316700e04, 4.32796241e06, -3.82467050e05],
    ...     [5.52532740e05, 3.98017300e06, -2.47450000e04],
    ...     [4.10000000e-01, -2.90000000e-01, -8.60000000e-01],
    ... ]
    >>> dataset.plot(cpos=cpos, cmap='reds', show_scalar_bar=False, volume=True)

    .. seealso::

        :ref:`Damavand Volcano Dataset <damavand_volcano_dataset>`
            See this dataset in the Dataset Gallery for more info.

        :ref:`volume_rendering_example`
            Example using this dataset.

    """
    return _download_dataset(_dataset_damavand_volcano, load=load)


def _damavand_volcano_load_func(volume):
    volume.rename_array('None', 'data')
    return volume


_dataset_damavand_volcano = _SingleFileDownloadableDatasetLoader(
    'damavand-volcano.vtk',
    load_func=_damavand_volcano_load_func,
)


def download_delaunay_example(load=True):
    """Download a pointset for the Delaunay example.

    Parameters
    ----------
    load : bool, default: True
        Load the dataset after downloading it when ``True``.  Set this
        to ``False`` and only the filename will be returned.

    Returns
    -------
    pyvista.PolyData | str
        DataSet or filename depending on ``load``.

    Examples
    --------
    >>> from pyvista import examples
    >>> dataset = examples.download_delaunay_example()
    >>> dataset.plot(show_edges=True)

    .. seealso::

        :ref:`Delaunay Example Dataset <delaunay_example_dataset>`
            See this dataset in the Dataset Gallery for more info.

    """
    return _download_dataset(_dataset_delaunay_example, load=load)


_dataset_delaunay_example = _SingleFileDownloadableDatasetLoader('250.vtk')


def download_embryo(load=True):
    """Download a volume of an embryo.

    Parameters
    ----------
    load : bool, default: True
        Load the dataset after downloading it when ``True``.  Set this
        to ``False`` and only the filename will be returned.

    Returns
    -------
    pyvista.ImageData | str
        DataSet or filename depending on ``load``.

    Examples
    --------
    >>> from pyvista import examples
    >>> dataset = examples.download_embryo()
    >>> dataset.plot(volume=True)

    .. seealso::

        :ref:`Embryo Dataset <embryo_dataset>`
            See this dataset in the Dataset Gallery for more info.

        :ref:`medical_dataset_gallery`
            Browse other medical datasets.

        This dataset is used in the following examples:

        * :ref:`contouring_example`
        * :ref:`resampling_example`
        * :ref:`slice_orthogonal_example`

    """
    return _download_dataset(_dataset_embryo, load=load)


def _embryo_load_func(dataset):
    # cleanup artifact
    mask = dataset['SLCImage'] == 255
    dataset['SLCImage'][mask] = 0
    return dataset


_dataset_embryo = _SingleFileDownloadableDatasetLoader('embryo.slc', load_func=_embryo_load_func)


def download_antarctica_velocity(load=True):
    """Download the antarctica velocity simulation results.

    Parameters
    ----------
    load : bool, default: True
        Load the dataset after downloading it when ``True``.  Set this
        to ``False`` and only the filename will be returned.

    Returns
    -------
    pyvista.PolyData | str
        DataSet or filename depending on ``load``.

    Examples
    --------
    >>> from pyvista import examples
    >>> dataset = examples.download_antarctica_velocity()
    >>> dataset.plot(cpos='xy', clim=[1e-3, 1e4], cmap='Blues', log_scale=True)

    .. seealso::

        :ref:`Antarctica Velocity Dataset <antarctica_velocity_dataset>`
            See this dataset in the Dataset Gallery for more info.

        :ref:`antarctica_example`
            Example using this dataset.

    """
    return _download_dataset(_dataset_antarctica_velocity, load=load)


_dataset_antarctica_velocity = _SingleFileDownloadableDatasetLoader('antarctica_velocity.vtp')


def download_room_surface_mesh(load=True):
    """Download the room surface mesh.

    This mesh is for demonstrating the difference that depth peeling can
    provide when rendering translucent geometries.

    This mesh is courtesy of `Sam Potter <https://github.com/sampotter>`_.

    Parameters
    ----------
    load : bool, default: True
        Load the dataset after downloading it when ``True``.  Set this
        to ``False`` and only the filename will be returned.

    Returns
    -------
    pyvista.PolyData | str
        DataSet or filename depending on ``load``.

    Examples
    --------
    >>> from pyvista import examples
    >>> dataset = examples.download_room_surface_mesh()
    >>> dataset.plot()

    .. seealso::

        :ref:`Room Surface Mesh Dataset <room_surface_mesh_dataset>`
            See this dataset in the Dataset Gallery for more info.

        :ref:`depth_peeling_example`
            Example using this dataset.

    """
    return _download_dataset(_dataset_room_surface_mesh, load=load)


_dataset_room_surface_mesh = _SingleFileDownloadableDatasetLoader('room_surface_mesh.obj')


def download_beach(load=True):
    """Download the beach NRRD image.

    Parameters
    ----------
    load : bool, default: True
        Load the dataset after downloading it when ``True``.  Set this
        to ``False`` and only the filename will be returned.

    Returns
    -------
    pyvista.ImageData | str
        DataSet or filename depending on ``load``.

    Examples
    --------
    >>> from pyvista import examples
    >>> dataset = examples.download_beach()
    >>> dataset.plot(rgba=True, cpos='xy')

    .. seealso::

        :ref:`Beach Dataset <beach_dataset>`
            See this dataset in the Dataset Gallery for more info.

    """
    return _download_dataset(_dataset_beach, load=load)


_dataset_beach = _SingleFileDownloadableDatasetLoader('beach.nrrd')


def download_rgba_texture(load=True):
    """Download a texture with an alpha channel.

    Parameters
    ----------
    load : bool, default: True
        Load the dataset after downloading it when ``True``.  Set this
        to ``False`` and only the filename will be returned.

    Returns
    -------
    pyvista.Texture | str
        DataSet or filename depending on ``load``.

    Examples
    --------
    >>> from pyvista import examples
    >>> dataset = examples.download_rgba_texture()
    >>> dataset.plot(cpos='xy')

    .. seealso::

        :ref:`Rgba Texture Dataset <rgba_texture_dataset>`
            See this dataset in the Dataset Gallery for more info.

        :ref:`texture_example`
            Example using this dataset.

    """
    return _download_dataset(_dataset_rgba_texture, load=load)


_dataset_rgba_texture = _SingleFileDownloadableDatasetLoader(
    'alphachannel.png',
    read_func=read_texture,  # type: ignore[arg-type]
)


def download_vtk_logo(load=True):
    """Download a texture of the VTK logo.

    Parameters
    ----------
    load : bool, default: True
        Load the dataset after downloading it when ``True``.  Set this
        to ``False`` and only the filename will be returned.

    Returns
    -------
    pyvista.Texture | str
        DataSet or filename depending on ``load``.

    Examples
    --------
    >>> from pyvista import examples
    >>> dataset = examples.download_vtk_logo()
    >>> dataset.plot(cpos='xy')

    .. seealso::

        :ref:`Vtk Logo Dataset <vtk_logo_dataset>`
            See this dataset in the Dataset Gallery for more info.

        :ref:`Vtk Dataset <vtk_dataset>`

    """
    return _download_dataset(_dataset_vtk_logo, load=load)


_dataset_vtk_logo = _SingleFileDownloadableDatasetLoader('vtk.png', read_func=read_texture)  # type: ignore[arg-type]


def download_sky_box_cube_map(load=True):
    """Download a skybox cube map texture.

    Parameters
    ----------
    load : bool, default: True
        Load the dataset after downloading it when ``True``.  Set this
        to ``False`` and only the filename will be returned.

    Returns
    -------
    pyvista.Texture
        Texture containing a skybox.

    Examples
    --------
    >>> from pyvista import examples
    >>> import pyvista as pv
    >>> pl = pv.Plotter()
    >>> dataset = examples.download_sky_box_cube_map()
    >>> _ = pl.add_actor(dataset.to_skybox())
    >>> pl.set_environment_texture(dataset)
    >>> pl.show()

    .. seealso::

        :ref:`Sky Box Cube Map Dataset <sky_box_cube_map_dataset>`
            See this dataset in the Dataset Gallery for more info.

        :ref:`Cubemap Space 4k Dataset <cubemap_space_4k_dataset>`

        :ref:`Cubemap Space 16k Dataset <cubemap_space_16k_dataset>`

        :ref:`Cubemap Park Dataset <cubemap_park_dataset>`

        :ref:`pbr_example`
            Example using this dataset.

    """
    return _download_dataset(_dataset_sky_box_cube_map, load=load)


def _sky_box_cube_map_files_func():
    posx = _DownloadableFile(
        'skybox2-posx.jpg',
    )
    negx = _DownloadableFile('skybox2-negx.jpg')
    posy = _DownloadableFile('skybox2-posy.jpg')
    negy = _DownloadableFile('skybox2-negy.jpg')
    posz = _DownloadableFile('skybox2-posz.jpg')
    negz = _DownloadableFile('skybox2-negz.jpg')
    return posx, negx, posy, negy, posz, negz


_dataset_sky_box_cube_map = _MultiFileDownloadableDatasetLoader(
    files_func=_sky_box_cube_map_files_func,
    load_func=_load_as_cubemap,
)


def download_cubemap_park(load=True):
    """Download a cubemap of a park.

    Downloaded from http://www.humus.name/index.php?page=Textures
    by David Eck, and converted to a smaller 512x512 size for use
    with WebGL in his free, on-line textbook at
    http://math.hws.edu/graphicsbook

    This work is licensed under a Creative Commons Attribution 3.0 Unported
    License.

    Parameters
    ----------
    load : bool, default: True
        Load the dataset after downloading it when ``True``.  Set this
        to ``False`` and only the filename will be returned.

    Returns
    -------
    pyvista.Texture
        Texture containing a skybox.

    Examples
    --------
    >>> from pyvista import examples
    >>> import pyvista as pv
    >>> pl = pv.Plotter(lighting=None)
    >>> dataset = examples.download_cubemap_park()
    >>> _ = pl.add_actor(dataset.to_skybox())
    >>> pl.set_environment_texture(dataset, True)
    >>> pl.camera_position = 'xy'
    >>> pl.camera.zoom(0.4)
    >>> _ = pl.add_mesh(pv.Sphere(), pbr=True, roughness=0.1, metallic=0.5)
    >>> pl.show()

    .. seealso::

        :ref:`Cubemap Park Dataset <cubemap_park_dataset>`
            See this dataset in the Dataset Gallery for more info.

        :ref:`Cubemap Space 4k Dataset <cubemap_space_4k_dataset>`

        :ref:`Cubemap Space 16k Dataset <cubemap_space_16k_dataset>`

        :ref:`Sky Box Cube Map Dataset <sky_box_cube_map_dataset>`

    """
    return _download_dataset(_dataset_cubemap_park, load=load)


_dataset_cubemap_park = _SingleFileDownloadableDatasetLoader(
    'cubemap_park/cubemap_park.zip',
    target_file='',
    read_func=_load_as_cubemap,  # type: ignore[arg-type]
)


def download_cubemap_space_4k(load=True):
    """Download the 4k space cubemap.

    This cubemap was generated by downloading the 4k image from: `Deep Star
    Maps 2020 <https://svs.gsfc.nasa.gov/4851>`_ and converting it using
    https://jaxry.github.io/panorama-to-cubemap/

    See `vtk-data/cubemap_space
    <https://github.com/pyvista/vtk-data/tree/master/Data/cubemap_space#readme>`_
    for more details.

    Parameters
    ----------
    load : bool, default: True
        Load the dataset after downloading it when ``True``.  Set this
        to ``False`` and only the filename will be returned.

    Returns
    -------
    pyvista.Texture
        Texture containing a skybox.

    Examples
    --------
    Display the cubemap as both an environment texture and an actor.

    >>> import pyvista as pv
    >>> from pyvista import examples
    >>> cubemap = examples.download_cubemap_space_4k()
    >>> pl = pv.Plotter(lighting=None)
    >>> _ = pl.add_actor(cubemap.to_skybox())
    >>> pl.set_environment_texture(cubemap, True)
    >>> pl.camera.zoom(0.4)
    >>> _ = pl.add_mesh(pv.Sphere(), pbr=True, roughness=0.24, metallic=1.0)
    >>> pl.show()

    .. seealso::

        :ref:`Cubemap Space 4k Dataset <cubemap_space_4k_dataset>`
            See this dataset in the Dataset Gallery for more info.

        :ref:`Cubemap Space 16k Dataset <cubemap_space_16k_dataset>`

        :ref:`Cubemap Park Dataset <cubemap_park_dataset>`

        :ref:`Sky Box Cube Map Dataset <sky_box_cube_map_dataset>`

    """
    return _download_dataset(_dataset_cubemap_space_4k, load=load)


_dataset_cubemap_space_4k = _SingleFileDownloadableDatasetLoader(
    'cubemap_space/4k.zip',
    target_file='',
    read_func=_load_as_cubemap,  # type: ignore[arg-type]
)


def download_cubemap_space_16k(load=True):
    """Download the 16k space cubemap.

    This cubemap was generated by downloading the 16k image from: `Deep Star
    Maps 2020 <https://svs.gsfc.nasa.gov/4851>`_ and converting it using
    https://jaxry.github.io/panorama-to-cubemap/

    See `vtk-data/cubemap_space
    <https://github.com/pyvista/vtk-data/tree/master/Data/cubemap_space#readme>`_ for
    more details.

    Parameters
    ----------
    load : bool, default: True
        Load the dataset after downloading it when ``True``.  Set this
        to ``False`` and only the filename will be returned.

    Returns
    -------
    pyvista.Texture
        Texture containing a skybox.

    Notes
    -----
    This is a 38MB file and may take a while to download.

    Examples
    --------
    Display the cubemap as both an environment texture and an actor. Note that
    here we're displaying the 4k as the 16k is a bit too expensive to display
    in the documentation.

    >>> import pyvista as pv
    >>> from pyvista import examples
    >>> cubemap = examples.download_cubemap_space_4k()
    >>> pl = pv.Plotter(lighting=None)
    >>> _ = pl.add_actor(cubemap.to_skybox())
    >>> pl.set_environment_texture(cubemap, True)
    >>> pl.camera.zoom(0.4)
    >>> _ = pl.add_mesh(pv.Sphere(), pbr=True, roughness=0.24, metallic=1.0)
    >>> pl.show()

    .. seealso::

        :ref:`Cubemap Space 16k Dataset <cubemap_space_16k_dataset>`
            See this dataset in the Dataset Gallery for more info.

        :ref:`Cubemap Space 4k Dataset <cubemap_space_4k_dataset>`

        :ref:`Cubemap Park Dataset <cubemap_park_dataset>`

        :ref:`Sky Box Cube Map Dataset <sky_box_cube_map_dataset>`

    """
    return _download_dataset(_dataset_cubemap_space_16k, load=load)


_dataset_cubemap_space_16k = _SingleFileDownloadableDatasetLoader(
    'cubemap_space/16k.zip',
    target_file='',
    read_func=_load_as_cubemap,  # type: ignore[arg-type]
)


def download_backward_facing_step(load=True):
    """Download an ensight gold case of a fluid simulation.

    Parameters
    ----------
    load : bool, default: True
        Load the dataset after downloading it when ``True``.  Set this
        to ``False`` and only the filename will be returned.

    Returns
    -------
    pyvista.MultiBlock | str
        DataSet or filename depending on ``load``.

    Examples
    --------
    >>> from pyvista import examples
    >>> dataset = examples.download_backward_facing_step()
    >>> dataset.plot()

    .. seealso::

        :ref:`Backward Facing Step Dataset <backward_facing_step_dataset>`
            See this dataset in the Dataset Gallery for more info.

    """
    return _download_dataset(_dataset_backward_facing_step, load=load)


_dataset_backward_facing_step = _SingleFileDownloadableDatasetLoader(
    'EnSight.zip',
    target_file='foam_case_0_0_0_0.case',
)


def download_gpr_data_array(load=True):
    """Download GPR example data array.

    Parameters
    ----------
    load : bool, default: True
        Load the dataset after downloading it when ``True``.  Set this
        to ``False`` and only the filename will be returned.

    Returns
    -------
    numpy.ndarray | str
        Array or filename depending on ``load``.

    Examples
    --------
    >>> from pyvista import examples
    >>> dataset = examples.download_gpr_data_array()  # doctest:+SKIP
    >>> dataset  # doctest:+SKIP
    array([[nan, nan, nan, ..., nan, nan, nan],
           [nan, nan, nan, ..., nan, nan, nan],
           [nan, nan, nan, ..., nan, nan, nan],
           ...,
           [ 0.,  0.,  0., ...,  0.,  0.,  0.],
           [ 0.,  0.,  0., ...,  0.,  0.,  0.],
           [ 0.,  0.,  0., ...,  0.,  0.,  0.]])

    .. seealso::

        :ref:`Gpr Data Array Dataset <gpr_data_array_dataset>`
            See this dataset in the Dataset Gallery for more info.

        :ref:`Gpr Path Dataset <gpr_path_dataset>`

        :ref:`create_draped_surface_example`
            Example using this dataset.

    """
    return _download_dataset(_dataset_gpr_data_array, load=load)


_dataset_gpr_data_array = _SingleFileDownloadableDatasetLoader(
    'gpr-example/data.npy',
    read_func=np.load,
)


def download_gpr_path(load=True):
    """Download GPR example path.

    Parameters
    ----------
    load : bool, default: True
        Load the dataset after downloading it when ``True``.  Set this
        to ``False`` and only the filename will be returned.

    Returns
    -------
    pyvista.PolyData | str
        DataSet or filename depending on ``load``.

    Examples
    --------
    >>> from pyvista import examples
    >>> dataset = examples.download_gpr_path()
    >>> dataset.plot()

    .. seealso::

        :ref:`Gpr Path Dataset <gpr_path_dataset>`
            See this dataset in the Dataset Gallery for more info.

        :ref:`Gpr Data Array Dataset <gpr_data_array_dataset>`

        :ref:`create_draped_surface_example`
            Example using this dataset.

    """
    return _download_dataset(_dataset_gpr_path, load=load)


_dataset_gpr_path = _SingleFileDownloadableDatasetLoader(
    'gpr-example/path.txt',
    read_func=functools.partial(np.loadtxt, skiprows=1),  # type: ignore[arg-type]
    load_func=pyvista.PolyData,  # type: ignore[arg-type]
)


def download_woman(load=True):
    """Download scan of a woman.

    Originally obtained from Laser Design.

    Parameters
    ----------
    load : bool, default: True
        Load the dataset after downloading it when ``True``.  Set this
        to ``False`` and only the filename will be returned.

    Returns
    -------
    pyvista.PolyData | str
        DataSet or filename depending on ``load``.

    Examples
    --------
    >>> from pyvista import examples
    >>> dataset = examples.download_woman()
    >>> cpos = [
    ...     (-2600.0, 1970.6, 1836.9),
    ...     (48.5, -20.3, 843.9),
    ...     (0.23, -0.168, 0.958),
    ... ]
    >>> dataset.plot(cpos=cpos)

    .. seealso::

        :ref:`Woman Dataset <woman_dataset>`
            See this dataset in the Dataset Gallery for more info.

    """
    return _download_dataset(_dataset_woman, load=load)


_dataset_woman = _SingleFileDownloadableDatasetLoader('woman.stl')


def download_lobster(load=True):
    """Download scan of a lobster.

    Originally obtained from Laser Design.

    Parameters
    ----------
    load : bool, default: True
        Load the dataset after downloading it when ``True``.  Set this
        to ``False`` and only the filename will be returned.

    Returns
    -------
    pyvista.PolyData | str
        DataSet or filename depending on ``load``.

    Examples
    --------
    >>> from pyvista import examples
    >>> dataset = examples.download_lobster()
    >>> dataset.plot()

    .. seealso::

        :ref:`Lobster Dataset <lobster_dataset>`
            See this dataset in the Dataset Gallery for more info.

    """
    return _download_dataset(_dataset_lobster, load=load)


_dataset_lobster = _SingleFileDownloadableDatasetLoader('lobster.ply')


def download_face2(load=True):
    """Download scan of a man's face.

    Originally obtained from Laser Design.

    Parameters
    ----------
    load : bool, default: True
        Load the dataset after downloading it when ``True``.  Set this
        to ``False`` and only the filename will be returned.

    Returns
    -------
    pyvista.PolyData | str
        DataSet or filename depending on ``load``.

    Examples
    --------
    >>> from pyvista import examples
    >>> dataset = examples.download_face2()
    >>> dataset.plot()

    .. seealso::

        :ref:`Face2 Dataset <face2_dataset>`
            See this dataset in the Dataset Gallery for more info.

        :ref:`Face Dataset <face_dataset>`

    """
    return _download_dataset(_dataset_face2, load=load)


_dataset_face2 = _SingleFileDownloadableDatasetLoader('man_face.stl')


def download_urn(load=True):
    """Download scan of a burial urn.

    Originally obtained from Laser Design.

    Parameters
    ----------
    load : bool, default: True
        Load the dataset after downloading it when ``True``.  Set this
        to ``False`` and only the filename will be returned.

    Returns
    -------
    pyvista.PolyData | str
        DataSet or filename depending on ``load``.

    Examples
    --------
    >>> from pyvista import examples
    >>> cpos = [
    ...     [-7.123e02, 5.715e02, 8.601e02],
    ...     [4.700e00, 2.705e02, -1.010e01],
    ...     [2.000e-01, 1.000e00, -2.000e-01],
    ... ]
    >>> dataset = examples.download_urn()
    >>> dataset.plot(cpos=cpos)

    .. seealso::

        :ref:`Urn Dataset <urn_dataset>`
            See this dataset in the Dataset Gallery for more info.

    """
    return _download_dataset(_dataset_urn, load=load)


_dataset_urn = _SingleFileDownloadableDatasetLoader('urn.stl')


def download_pepper(load=True):
    """Download scan of a pepper (capsicum).

    Originally obtained from Laser Design.

    Parameters
    ----------
    load : bool, default: True
        Load the dataset after downloading it when ``True``.  Set this
        to ``False`` and only the filename will be returned.

    Returns
    -------
    pyvista.PolyData | str
        DataSet or filename depending on ``load``.

    Examples
    --------
    >>> from pyvista import examples
    >>> dataset = examples.download_pepper()
    >>> dataset.plot()

    .. seealso::

        :ref:`Pepper Dataset <pepper_dataset>`
            See this dataset in the Dataset Gallery for more info.

    """
    return _download_dataset(_dataset_pepper, load=load)


_dataset_pepper = _SingleFileDownloadableDatasetLoader('pepper.ply')


def download_drill(load=True):
    """Download scan of a power drill.

    Originally obtained from Laser Design.

    Parameters
    ----------
    load : bool, default: True
        Load the dataset after downloading it when ``True``.  Set this
        to ``False`` and only the filename will be returned.

    Returns
    -------
    pyvista.PolyData | str
        DataSet or filename depending on ``load``.

    Examples
    --------
    >>> from pyvista import examples
    >>> dataset = examples.download_drill()
    >>> dataset.plot()

    .. seealso::

        :ref:`Drill Dataset <drill_dataset>`
            See this dataset in the Dataset Gallery for more info.

    """
    # Silence warning: unexpected data at end of line in OBJ file
    with pyvista.vtk_verbosity('off'):
        return _download_dataset(_dataset_drill, load=load)


_dataset_drill = _SingleFileDownloadableDatasetLoader('drill.obj')


def download_action_figure(load=True, *, high_resolution=False):
    """Download scan of an action figure.

    Originally obtained from Laser Design.

    .. versionchanged:: 0.45

        A decimated version of this dataset with 31 thousand cells is now returned.
        Previously, a high-resolution version with 630 thousand cells was returned.
        Use ``high_resolution=True`` for the high-resolution version.

    Parameters
    ----------
    load : bool, default: True
        Load the dataset after downloading it when ``True``.  Set this
        to ``False`` and only the filename will be returned.

    high_resolution : bool, default: False
        Set this to ``True`` to return a high-resolution version of this dataset.
        By default, a :meth:`decimated <pyvista.PolyDataFilters.decimate>` version
        is returned with 95% reduction.

        .. versionadded:: 0.45

    Returns
    -------
    pyvista.PolyData | str
        DataSet or filename depending on ``load``.

    Examples
    --------
    Show the action figure example. This also demonstrates how to use
    physically based rendering and lighting to make a good looking
    plot.

    >>> import pyvista as pv
    >>> from pyvista import examples
    >>> dataset = examples.download_action_figure()
    >>> _ = dataset.clean(inplace=True)
    >>> pl = pv.Plotter(lighting=None)
    >>> pl.add_light(pv.Light((30, 10, 10)))
    >>> _ = pl.add_mesh(
    ...     dataset,
    ...     color='w',
    ...     smooth_shading=True,
    ...     pbr=True,
    ...     metallic=0.3,
    ...     roughness=0.5,
    ... )
    >>> pl.camera_position = [
    ...     (32.3, 116.3, 220.6),
    ...     (-0.05, 3.8, 33.8),
    ...     (-0.017, 0.86, -0.51),
    ... ]
    >>> pl.show()

    .. seealso::

        :ref:`Action Figure Dataset <action_figure_dataset>`
            See this dataset in the Dataset Gallery for more info.

    """
    if high_resolution:
        return _download_dataset(__dataset_action_figure_high_res, load=load)
    return _download_dataset(_dataset_action_figure, load=load)


_dataset_action_figure = _SingleFileDownloadableDatasetLoader('tigerfighter_decimated.obj')
__dataset_action_figure_high_res = _SingleFileDownloadableDatasetLoader('tigerfighter.obj')


def download_notch_stress(load=True):
    """Download the FEA stress result from a notched beam.

    Parameters
    ----------
    load : bool, default: True
        Load the dataset after downloading it when ``True``.  Set this
        to ``False`` and only the filename will be returned.

    Returns
    -------
    pyvista.UnstructuredGrid | str
        DataSet or filename depending on ``load``.

    Examples
    --------
    >>> from pyvista import examples
    >>> dataset = examples.download_notch_stress()
    >>> dataset.plot(cmap='bwr')

    .. seealso::

        :ref:`Notch Stress Dataset <notch_stress_dataset>`
            See this dataset in the Dataset Gallery for more info.

        :ref:`Notch Displacement Dataset <notch_displacement_dataset>`

        :ref:`Aero Bracket Dataset <aero_bracket_dataset>`

        :ref:`Fea Bracket Dataset <fea_bracket_dataset>`

        :ref:`Fea Hertzian Contact Cylinder Dataset <fea_hertzian_contact_cylinder_dataset>`

    """
    return _download_dataset(_dataset_notch_stress, load=load)


_dataset_notch_stress = _SingleFileDownloadableDatasetLoader('notch_stress.vtk')


def download_notch_displacement(load=True):
    """Download the FEA displacement result from a notched beam.

    Parameters
    ----------
    load : bool, default: True
        Load the dataset after downloading it when ``True``.  Set this
        to ``False`` and only the filename will be returned.

    Returns
    -------
    pyvista.UnstructuredGrid | str
        DataSet or filename depending on ``load``.

    Examples
    --------
    >>> from pyvista import examples
    >>> dataset = examples.download_notch_displacement()
    >>> dataset.plot(cmap='bwr')

    .. seealso::

        :ref:`Notch Displacement Dataset <notch_displacement_dataset>`
            See this dataset in the Dataset Gallery for more info.

        :ref:`Notch Stress Dataset <notch_stress_dataset>`

        :ref:`Aero Bracket Dataset <aero_bracket_dataset>`

        :ref:`Fea Bracket Dataset <fea_bracket_dataset>`

        :ref:`Fea Hertzian Contact Cylinder Dataset <fea_hertzian_contact_cylinder_dataset>`

    """
    return _download_dataset(_dataset_notch_displacement, load=load)


_dataset_notch_displacement = _SingleFileDownloadableDatasetLoader('notch_disp.vtu')


def download_louis_louvre(load=True):
    """Download the Louis XIV de France statue at the Louvre, Paris.

    Statue found in the Napoléon Courtyard of Louvre Palace. It is a
    copy in plomb of the original statue in Versailles, made by
    Bernini and Girardon.

    Originally downloaded from `sketchfab <https://sketchfab.com/3d-models/louis-xiv-de-france-louvre-paris-a0cc0e7eee384c99838dff2857b8158c>`_

    Parameters
    ----------
    load : bool, default: True
        Load the dataset after downloading it when ``True``.  Set this
        to ``False`` and only the filename will be returned.

    Returns
    -------
    pyvista.PolyData | str
        DataSet or filename depending on ``load``.

    Examples
    --------
    Plot the Louis XIV statue with custom lighting and camera angle.

    >>> from pyvista import examples
    >>> import pyvista as pv
    >>> dataset = examples.download_louis_louvre()
    >>> pl = pv.Plotter(lighting=None)
    >>> _ = pl.add_mesh(dataset, smooth_shading=True)
    >>> pl.add_light(pv.Light((10, -10, 10)))
    >>> pl.camera_position = [
    ...     [-6.71, -14.55, 15.17],
    ...     [1.44, 2.54, 9.84],
    ...     [0.16, 0.22, 0.96],
    ... ]
    >>> pl.show()

    .. seealso::

        :ref:`Louis Louvre Dataset <louis_louvre_dataset>`
            See this dataset in the Dataset Gallery for more info.

        :ref:`pbr_example`
            Example using this dataset.

    """
    return _download_dataset(_dataset_louis_louvre, load=load)


_dataset_louis_louvre = _SingleFileDownloadableDatasetLoader('louis.ply')


def download_cylinder_crossflow(load=True):
    """Download CFD result for cylinder in cross flow at Re=35.

    Parameters
    ----------
    load : bool, default: True
        Load the dataset after downloading it when ``True``.  Set this
        to ``False`` and only the filename will be returned.

    Returns
    -------
    pyvista.MultiBlock | str
        DataSet or filename depending on ``load``.

    Examples
    --------
    >>> from pyvista import examples
    >>> dataset = examples.download_cylinder_crossflow()
    >>> dataset.plot(cpos='xy', cmap='blues', rng=[-200, 500])

    .. seealso::

        :ref:`Cylinder Crossflow Dataset <cylinder_crossflow_dataset>`
            See this dataset in the Dataset Gallery for more info.

        :ref:`streamlines_2D_example`
            Example using this dataset.

    """
    return _download_dataset(_dataset_cylinder_crossflow, load=load)


def _cylinder_crossflow_files_func():
    case = _SingleFileDownloadableDatasetLoader('EnSight/CylinderCrossflow/cylinder_Re35.case')
    geo = _DownloadableFile('EnSight/CylinderCrossflow/cylinder_Re35.geo')
    scl1 = _DownloadableFile('EnSight/CylinderCrossflow/cylinder_Re35.scl1')
    scl2 = _DownloadableFile('EnSight/CylinderCrossflow/cylinder_Re35.scl2')
    vel = _DownloadableFile('EnSight/CylinderCrossflow/cylinder_Re35.vel')
    return case, geo, scl1, scl2, vel


_dataset_cylinder_crossflow = _MultiFileDownloadableDatasetLoader(
    files_func=_cylinder_crossflow_files_func,
)


def download_naca(load=True):
    """Download NACA airfoil dataset in EnSight format.

    Parameters
    ----------
    load : bool, default: True
        Load the dataset after downloading it when ``True``.  Set this
        to ``False`` and only the filename will be returned.

    Returns
    -------
    pyvista.MultiBlock | str
        DataSet or filename depending on ``load``.

    Examples
    --------
    Plot the density of the air surrounding the NACA airfoil using the
    ``"jet"`` color map.

    >>> from pyvista import examples
    >>> cpos = [[-0.22, 0.0, 2.52], [0.43, 0.0, 0.0], [0.0, 1.0, 0.0]]
    >>> dataset = examples.download_naca()
    >>> dataset.plot(cpos=cpos, cmap='jet')

    .. seealso::

        :ref:`Naca Dataset <naca_dataset>`
            See this dataset in the Dataset Gallery for more info.

        :ref:`reader_example`
            Example using this dataset.

    """
    return _download_dataset(_dataset_naca, load=load)


def _naca_files_func():
    case = _SingleFileDownloadableDatasetLoader('EnSight/naca.bin.case')
    dens1 = _DownloadableFile('EnSight/naca.gold.bin.DENS_1')
    dens3 = _DownloadableFile('EnSight/naca.gold.bin.DENS_3')
    geo = _DownloadableFile('EnSight/naca.gold.bin.geo')
    return case, dens1, dens3, geo


_dataset_naca = _MultiFileDownloadableDatasetLoader(files_func=_naca_files_func)


def download_lshape(load=True):
    """Download LShape dataset in EnSight format.

    Parameters
    ----------
    load : bool, default: True
        Load the dataset after downloading it when ``True``.  Set this
        to ``False`` and only the filename will be returned.

    Returns
    -------
    pyvista.MultiBlock | str
        DataSet or filename depending on ``load``.

    Examples
    --------
    Load and plot the dataset.

    >>> from pyvista import examples
    >>> mesh = examples.download_lshape()['all']
    >>> warped = mesh.warp_by_vector(factor=30)
    >>> warped.plot(scalars='displacement')

    .. seealso::

        :ref:`Lshape Dataset <lshape_dataset>`
            See this dataset in the Dataset Gallery for more info.

    """
    return _download_dataset(_dataset_lshape, load=load)


def _lshape_files_func():
    def read_func(filename):
        reader = pyvista.get_reader(filename)
        reader.set_active_time_set(1)
        reader.set_active_time_value(1.0)
        return reader.read()

    case = _SingleFileDownloadableDatasetLoader('EnSight/LShape.case', read_func=read_func)
    geo = _DownloadableFile('EnSight/LShape_geometry.geo')
    var = _DownloadableFile('EnSight/LShape_displacement.var')
    return case, geo, var


_dataset_lshape = _MultiFileDownloadableDatasetLoader(files_func=_lshape_files_func)


def download_wavy(load=True):
    """Download PVD file of a 2D wave.

    Parameters
    ----------
    load : bool, default: True
        Load the dataset after downloading it when ``True``.  Set this
        to ``False`` and only the filename will be returned.

    Returns
    -------
    pyvista.MultiBlock | str
        DataSet or filename depending on ``load``.

    Examples
    --------
    >>> from pyvista import examples
    >>> dataset = examples.download_wavy()
    >>> dataset.plot()

    .. seealso::

        :ref:`Wavy Dataset <wavy_dataset>`
            See this dataset in the Dataset Gallery for more info.

        :ref:`reader_example`
            Example using this dataset.

    """
    return _download_dataset(_dataset_wavy, load=load)


_dataset_wavy = _SingleFileDownloadableDatasetLoader('PVD/wavy.zip', target_file='unzip/wavy.pvd')


def download_single_sphere_animation(load=True):
    """Download PVD file for single sphere.

    Parameters
    ----------
    load : bool, default: True
        Load the dataset after downloading it when ``True``.  Set this
        to ``False`` and only the filename will be returned.

    Returns
    -------
    pyvista.MultiBlock | str
        DataSet or filename depending on ``load``.

    Examples
    --------
    >>> import os
    >>> from tempfile import mkdtemp
    >>> import pyvista as pv
    >>> from pyvista import examples
    >>> filename = examples.download_single_sphere_animation(load=False)
    >>> reader = pv.PVDReader(filename)

    Write the gif to a temporary directory. Normally you would write to a local
    path.

    >>> gif_filename = os.path.join(mkdtemp(), 'single_sphere.gif')

    Generate the animation.

    >>> plotter = pv.Plotter()
    >>> plotter.open_gif(gif_filename)
    >>> for time_value in reader.time_values:
    ...     reader.set_active_time_value(time_value)
    ...     mesh = reader.read()
    ...     _ = plotter.add_mesh(mesh, smooth_shading=True)
    ...     _ = plotter.add_text(f'Time: {time_value:.0f}', color='black')
    ...     plotter.write_frame()
    ...     plotter.clear()
    ...     plotter.enable_lightkit()
    >>> plotter.close()

    .. seealso::

        :ref:`Single Sphere Animation Dataset <single_sphere_animation_dataset>`
            See this dataset in the Dataset Gallery for more info.

        :ref:`Dual Sphere Animation Dataset <dual_sphere_animation_dataset>`

    """
    return _download_dataset(_dataset_single_sphere_animation, load=load)


_dataset_single_sphere_animation = _SingleFileDownloadableDatasetLoader(
    'PVD/paraview/singleSphereAnimation.zip',
    target_file='singleSphereAnimation.pvd',
)


def download_dual_sphere_animation(load=True):
    """Download PVD file for double sphere.

    Parameters
    ----------
    load : bool, default: True
        Load the dataset after downloading it when ``True``.  Set this
        to ``False`` and only the filename will be returned.

    Returns
    -------
    pyvista.MultiBlock | str
        DataSet or filename depending on ``load``.

    Examples
    --------
    >>> import os
    >>> from tempfile import mkdtemp
    >>> import pyvista as pv
    >>> from pyvista import examples
    >>> filename = examples.download_dual_sphere_animation(load=False)
    >>> reader = pv.PVDReader(filename)

    Write the gif to a temporary directory. Normally you would write to a local
    path.

    >>> gif_filename = os.path.join(mkdtemp(), 'dual_sphere.gif')

    Generate the animation.

    >>> plotter = pv.Plotter()
    >>> plotter.open_gif(gif_filename)
    >>> for time_value in reader.time_values:
    ...     reader.set_active_time_value(time_value)
    ...     mesh = reader.read()
    ...     _ = plotter.add_mesh(mesh, smooth_shading=True)
    ...     _ = plotter.add_text(f'Time: {time_value:.0f}', color='black')
    ...     plotter.write_frame()
    ...     plotter.clear()
    ...     plotter.enable_lightkit()
    >>> plotter.close()

    .. seealso::

        :ref:`Dual Sphere Animation Dataset <dual_sphere_animation_dataset>`
            See this dataset in the Dataset Gallery for more info.

        :ref:`Single Sphere Animation Dataset <single_sphere_animation_dataset>`

    """
    return _download_dataset(_dataset_dual_sphere_animation, load=load)


_dataset_dual_sphere_animation = _SingleFileDownloadableDatasetLoader(
    'PVD/paraview/dualSphereAnimation.zip',
    target_file='dualSphereAnimation.pvd',
)


def download_osmnx_graph(load=True):  # pragma: no cover
    """Load a simple street map from Open Street Map.

    Generated from:

    .. code-block:: python

        >>> import osmnx as ox  # doctest:+SKIP
        >>> address = 'Holzgerlingen DE'  # doctest:+SKIP
        >>> graph = ox.graph_from_address(
        ...     address, dist=500, network_type='drive'
        ... )  # doctest:+SKIP
        >>> pickle.dump(graph, open('osmnx_graph.p', 'wb'))  # doctest:+SKIP

    Parameters
    ----------
    load : bool, default: True
        Load the dataset after downloading it when ``True``.  Set this
        to ``False`` and only the filename will be returned.

    Returns
    -------
    networkx.classes.multidigraph.MultiDiGraph
        An osmnx graph of the streets of Holzgerlingen, Germany.

    Examples
    --------
    >>> from pyvista import examples
    >>> graph = examples.download_osmnx_graph()  # doctest:+SKIP

    .. seealso::

        :ref:`Osmnx Graph Dataset <osmnx_graph_dataset>`
            See this dataset in the Dataset Gallery for more info.

    """
    # Deprecated on v0.44.0, estimated removal on v0.47.0
    warnings.warn(
        '`download_osmnx_graph` is deprecated and will be removed in v0.47.0. Please use https://github.com/pyvista/pyvista-osmnx.',
        PyVistaDeprecationWarning,
    )
    if pyvista._version.version_info >= (0, 47):
        msg = 'Remove this deprecated function'
        raise RuntimeError(msg)
    if not importlib.util.find_spec('osmnx'):
        msg = 'Install `osmnx` to use this example'
        raise ImportError(msg)
    return _download_dataset(_dataset_osmnx_graph, load=load)


def _osmnx_graph_read_func(filename):  # pragma: no cover
    import pickle

    return pickle.load(Path(filename).open('rb'))


_dataset_osmnx_graph = _SingleFileDownloadableDatasetLoader(
    'osmnx_graph.p',
    read_func=_osmnx_graph_read_func,
)


def download_cavity(load=True):
    """Download cavity OpenFOAM example.

    Retrieved from
    `Kitware VTK Data <https://data.kitware.com/#collection/55f17f758d777f6ddc7895b7/folder/5afd932e8d777f15ebe1b183>`_.

    Parameters
    ----------
    load : bool, default: True
        Load the dataset after downloading it when ``True``.  Set this
        to ``False`` and only the filename will be returned.

    Returns
    -------
    pyvista.MultiBlock | str
        DataSet or filename depending on ``load``.

    Examples
    --------
    >>> from pyvista import examples
    >>> dataset = examples.download_cavity()  # doctest:+SKIP

    .. seealso::

        :ref:`Cavity Dataset <cavity_dataset>`
            See this dataset in the Dataset Gallery for more info.

        :ref:`openfoam_example`
            Full example using this dataset.

    """
    return _download_dataset(_dataset_cavity, load=load)


_dataset_cavity = _SingleFileDownloadableDatasetLoader(
    'OpenFOAM.zip',
    target_file='cavity/case.foam',
)


def download_openfoam_tubes(load=True):
    """Download tubes OpenFOAM example.

    Data generated from public SimScale examples at `SimScale Project Library -
    Turbo <https://www.simscale.com/projects/ayarnoz/turbo/>`_.

    Licensing for this dataset is granted to freely and without restriction
    reproduce, distribute, publish according to the `SimScale Terms and
    Conditions <https://www.simscale.com/terms-and-conditions/>`_.

    Parameters
    ----------
    load : bool, default: True
        Load the dataset after downloading it when ``True``.  Set this
        to ``False`` and only the filename will be returned.

    Returns
    -------
    pyvista.MultiBlock | str
        DataSet or filename depending on ``load``.

    Examples
    --------
    Plot the outline of the dataset along with a cross section of the flow velocity.

    >>> import pyvista as pv
    >>> from pyvista import examples
    >>> dataset = examples.download_openfoam_tubes()
    >>> air = dataset[0]
    >>> y_slice = air.slice('y')
    >>> pl = pv.Plotter()
    >>> _ = pl.add_mesh(
    ...     y_slice,
    ...     scalars='U',
    ...     lighting=False,
    ...     scalar_bar_args={'title': 'Flow Velocity'},
    ... )
    >>> _ = pl.add_mesh(air, color='w', opacity=0.25)
    >>> pl.enable_anti_aliasing()
    >>> pl.show()

    .. seealso::

        :ref:`Openfoam Tubes Dataset <openfoam_tubes_dataset>`
            See this dataset in the Dataset Gallery for more info.

        :ref:`openfoam_tubes_example`
            Full example using this dataset.

    """
    return _download_dataset(_dataset_openfoam_tubes, load=load)


def _openfoam_tubes_read_func(filename):
    reader = pyvista.OpenFOAMReader(filename)
    reader.set_active_time_value(1000)
    return reader.read()


_dataset_openfoam_tubes = _SingleFileDownloadableDatasetLoader(
    'fvm/turbo_incompressible/Turbo-Incompressible_3-Run_1-SOLUTION_FIELDS.zip',
    target_file='case.foam',
    read_func=_openfoam_tubes_read_func,
)


def download_lucy(load=True):
    """Download the lucy angel mesh.

    Original downloaded from the `The Stanford 3D Scanning Repository
    <http://graphics.stanford.edu/data/3Dscanrep/>`_ and decimated to
    approximately 100k triangle.

    Parameters
    ----------
    load : bool, default: True
        Load the dataset after downloading it when ``True``.  Set this
        to ``False`` and only the filename will be returned.

    Returns
    -------
    pyvista.PolyData | str
        DataSet or filename depending on ``load``.

    Examples
    --------
    Plot the Lucy Angel dataset with custom lighting.

    >>> from pyvista import examples
    >>> import pyvista as pv
    >>> dataset = examples.download_lucy()

    Create a light at the "flame".

    >>> flame_light = pv.Light(
    ...     color=[0.886, 0.345, 0.133],
    ...     position=[550, 140, 950],
    ...     intensity=1.5,
    ...     positional=True,
    ...     cone_angle=90,
    ...     attenuation_values=(0.001, 0.005, 0),
    ... )

    Create a scene light.

    >>> scene_light = pv.Light(intensity=0.2)

    >>> pl = pv.Plotter(lighting=None)
    >>> _ = pl.add_mesh(dataset, smooth_shading=True)
    >>> pl.add_light(flame_light)
    >>> pl.add_light(scene_light)
    >>> pl.background_color = 'k'
    >>> pl.show()

    .. seealso::

        :ref:`Lucy Dataset <lucy_dataset>`
            See this dataset in the Dataset Gallery for more info.

        :ref:`jupyter_plotting`
            Example using this dataset.

    """
    return _download_dataset(_dataset_lucy, load=load)


_dataset_lucy = _SingleFileDownloadableDatasetLoader('lucy.ply')


def download_pump_bracket(load=True):
    """Download the pump bracket example dataset.

    Data generated from public SimScale examples at `SimScale Project Library -
    Turbo <https://www.simscale.com/projects/STR/bracket/>`_.

    Licensing for this dataset is granted freely and without restriction to
    reproduce, distribute, and publish according to the `SimScale Terms and
    Conditions <https://www.simscale.com/terms-and-conditions/>`_.

    Parameters
    ----------
    load : bool, default: True
        Load the dataset after downloading it when ``True``.  Set this
        to ``False`` and only the filename will be returned.

    Returns
    -------
    UnstructuredGrid | str
        DataSet or filename depending on ``load``.

    Examples
    --------
    Load the dataset.

    >>> import pyvista as pv
    >>> from pyvista import examples
    >>> dataset = examples.download_pump_bracket()
    >>> dataset
    UnstructuredGrid (...)
      N Cells:    124806
      N Points:   250487
      X Bounds:   -5.000e-01, 5.000e-01
      Y Bounds:   -4.000e-01, 0.000e+00
      Z Bounds:   -2.500e-02, 2.500e-02
      N Arrays:   10

    Plot the displacement of the 4th mode shape as scalars.

    >>> cpos = [
    ...     (0.744, -0.502, -0.830),
    ...     (0.0520, -0.160, 0.0743),
    ...     (-0.180, -0.958, 0.224),
    ... ]
    >>> dataset.plot(
    ...     scalars='disp_3',
    ...     cpos=cpos,
    ...     show_scalar_bar=False,
    ...     ambient=0.2,
    ...     anti_aliasing='fxaa',
    ... )

    .. seealso::

        :ref:`Pump Bracket Dataset <pump_bracket_dataset>`
            See this dataset in the Dataset Gallery for more info.

        :ref:`pump_bracket_example`
            Full example using this dataset.

    """
    return _download_dataset(_dataset_pump_bracket, load=load)


_dataset_pump_bracket = _SingleFileDownloadableDatasetLoader(
    'fea/pump_bracket/pump_bracket.zip',
    target_file='pump_bracket.vtk',
)


def download_electronics_cooling(load=True):
    """Download the electronics cooling example datasets.

    Data generated from public SimScale examples at `SimScale Project Library -
    Turbo <https://www.simscale.com/projects/ayarnoz/turbo/>`_.

    Licensing for this dataset is granted to freely and without restriction
    reproduce, distribute, publish according to the `SimScale Terms and
    Conditions <https://www.simscale.com/terms-and-conditions/>`_.

    Parameters
    ----------
    load : bool, default: True
        Load the dataset after downloading it when ``True``.  Set this
        to ``False`` and only the filename will be returned.

    Returns
    -------
    tuple[PolyData, UnstructuredGrid] | list[str]
        DataSets or filenames depending on ``load``.

    Examples
    --------
    Load the datasets and plot the air velocity through the electronics.

    >>> import pyvista as pv
    >>> from pyvista import examples
    >>> structure, air = examples.download_electronics_cooling()

    Show the type and bounds of the datasets.

    >>> structure, air
    (PolyData (...)
      N Cells:    344270
      N Points:   187992
      N Strips:   0
      X Bounds:   -3.000e-03, 1.530e-01
      Y Bounds:   -3.000e-03, 2.030e-01
      Z Bounds:   -9.000e-03, 4.200e-02
      N Arrays:   4, UnstructuredGrid (...)
      N Cells:    1749992
      N Points:   610176
      X Bounds:   -1.388e-18, 1.500e-01
      Y Bounds:   -3.000e-03, 2.030e-01
      Z Bounds:   -6.000e-03, 4.400e-02
      N Arrays:   10)

    >>> z_slice = air.clip('z', value=-0.005)
    >>> pl = pv.Plotter()
    >>> pl.enable_ssao(radius=0.01)
    >>> _ = pl.add_mesh(
    ...     z_slice,
    ...     scalars='U',
    ...     lighting=False,
    ...     scalar_bar_args={'title': 'Velocity'},
    ... )
    >>> _ = pl.add_mesh(
    ...     structure,
    ...     color='w',
    ...     smooth_shading=True,
    ...     split_sharp_edges=True,
    ... )
    >>> pl.camera_position = 'xy'
    >>> pl.camera.roll = 90
    >>> pl.enable_anti_aliasing('fxaa')
    >>> pl.show()

    .. seealso::

        :ref:`Electronics Cooling Dataset <electronics_cooling_dataset>`
            See this dataset in the Dataset Gallery for more info.

        :ref:`openfoam_cooling_example`
            Full example using this dataset.

    """
    return _download_dataset(_dataset_electronics_cooling, load=load)


def _electronics_cooling_files_func():
    _structure = _SingleFileDownloadableDatasetLoader(
        'fvm/cooling_electronics/datasets.zip',
        target_file='structure.vtp',
    )
    _air = _SingleFileDownloadableDatasetLoader(
        'fvm/cooling_electronics/datasets.zip',
        target_file='air.vtu',
    )
    return _structure, _air


_dataset_electronics_cooling = _MultiFileDownloadableDatasetLoader(
    _electronics_cooling_files_func,
    load_func=_load_as_multiblock,
)


def download_can(partial=False, load=True):
    """Download the can dataset mesh.

    File obtained from `Kitware <https://www.kitware.com/>`_. Used
    for testing hdf files.

    Parameters
    ----------
    partial : bool, default: False
        Load part of the dataset.

    load : bool, default: True
        Load the dataset after downloading it when ``True``.  Set this
        to ``False`` and only the filename will be returned.

    Returns
    -------
    pyvista.PolyData | str | list[str]
        The example ParaView can DataSet or file path(s).

    Examples
    --------
    Plot the can dataset.

    >>> from pyvista import examples
    >>> import pyvista as pv
    >>> dataset = examples.download_can()  # doctest:+SKIP
    >>> dataset.plot(scalars='VEL', smooth_shading=True)  # doctest:+SKIP

    .. seealso::

        :ref:`Can Dataset <can_dataset>`
            See this dataset in the Dataset Gallery for more info.

        :ref:`Can Crushed Hdf Dataset <can_crushed_hdf_dataset>`

        :ref:`Can Crushed Vtu Dataset <can_crushed_vtu_dataset>`

    """
    if pyvista.vtk_version_info > (9, 1, 0):
        msg = (
            'This example file is deprecated for VTK v9.2.0 and newer. '
            'Use `download_can_crushed_hdf` instead.'
        )
        raise VTKVersionError(msg)

    if partial:
        return _download_dataset(__can_partial, load=load)
    else:
        return _download_dataset(_dataset_can, load=load)


def _dataset_can_files_func():
    if pyvista.vtk_version_info > (9, 1, 0):
        msg = (
            'This example file is deprecated for VTK v9.2.0 and newer. '
            'Use `download_can_crushed_hdf` instead.'
        )
        raise VTKVersionError(msg)
    can_0 = _SingleFileDownloadableDatasetLoader('hdf/can_0.hdf')
    can_1 = _SingleFileDownloadableDatasetLoader('hdf/can_1.hdf')
    can_2 = _SingleFileDownloadableDatasetLoader('hdf/can_2.hdf')
    return can_0, can_1, can_2


_dataset_can = _MultiFileDownloadableDatasetLoader(
    files_func=_dataset_can_files_func,
    load_func=_load_and_merge,
)
__can_partial = _SingleFileDownloadableDatasetLoader('hdf/can_0.hdf')


def download_can_crushed_hdf(load=True):
    """Download the crushed can dataset.

    File obtained from `Kitware <https://www.kitware.com/>`_. Used
    for testing hdf files.

    Originally built using VTK v9.2.0rc from:

    ``VTK/build/ExternalTesting/can-vtu.hdf``

    Parameters
    ----------
    load : bool, default: True
        Load the dataset after downloading it when ``True``.  Set this
        to ``False`` and only the filename will be returned.

    Returns
    -------
    pyvista.UnstructuredGrid | str
        Crushed can dataset or path depending on the value of ``load``.

    Examples
    --------
    Plot the crushed can dataset.

    >>> from pyvista import examples
    >>> import pyvista as pv
    >>> dataset = examples.download_can_crushed_hdf()
    >>> dataset.plot(smooth_shading=True)

    .. seealso::

        :ref:`Can Crushed Hdf Dataset <can_crushed_hdf_dataset>`
            See this dataset in the Dataset Gallery for more info.

        :ref:`Can Crushed Vtu Dataset <can_crushed_vtu_dataset>`

        :ref:`Can Dataset <can_dataset>`

    """
    return _download_dataset(_dataset_can_crushed_hdf, load=load)


_dataset_can_crushed_hdf = _SingleFileDownloadableDatasetLoader('hdf/can-vtu.hdf')


def download_can_crushed_vtu(load=True):
    """Download the crushed can dataset.

    File obtained from `Kitware <https://www.kitware.com/>`_. Used
    for testing vtu files.

    Originally from VTKDataFiles-9.3.0.tar.gz.

    Parameters
    ----------
    load : bool, default: True
        Load the dataset after downloading it when ``True``.  Set this
        to ``False`` and only the filename will be returned.

    Returns
    -------
    pyvista.UnstructuredGrid | str
        Crushed can dataset or path depending on the value of ``load``.

    Examples
    --------
    Plot the crushed can dataset.

    >>> from pyvista import examples
    >>> import pyvista as pv
    >>> dataset = examples.download_can_crushed_vtu()
    >>> dataset.plot(smooth_shading=True)

    .. seealso::

        :ref:`Can Crushed Vtu Dataset <can_crushed_vtu_dataset>`
            See this dataset in the Dataset Gallery for more info.

        :ref:`Can Crushed Hdf Dataset <can_crushed_hdf_dataset>`

        :ref:`Can Dataset <can_dataset>`

    """
    return _download_dataset(_dataset_can_crushed_vtu, load=load)


_dataset_can_crushed_vtu = _SingleFileDownloadableDatasetLoader('can.vtu')


def download_cgns_structured(load=True):
    """Download the structured CGNS dataset mesh.

    Originally downloaded from `CFD General Notation System Example Files
    <https://cgns.org/current/examples.html#constricting-channel>`_

    Parameters
    ----------
    load : bool, default: True
        Load the dataset after downloading it when ``True``.  Set this
        to ``False`` and only the filename will be returned.

    Returns
    -------
    pyvista.MultiBlock | str
        Structured, 12 block, 3-D constricting channel, with example use of
        Family_t for BCs (ADF type). If ``load`` is ``False``, then the path of the
        example CGNS file is returned.

    Examples
    --------
    Plot the example CGNS dataset.

    >>> from pyvista import examples
    >>> import pyvista as pv
    >>> dataset = examples.download_cgns_structured()
    >>> dataset[0].plot(scalars='Density')

    .. seealso::

        :ref:`Cgns Structured Dataset <cgns_structured_dataset>`
            See this dataset in the Dataset Gallery for more info.

        :ref:`Cgns Multi Dataset <cgns_multi_dataset>`

    """
    return _download_dataset(_dataset_cgns_structured, load=load)


_dataset_cgns_structured = _SingleFileDownloadableDatasetLoader('cgns/sqnz_s.adf.cgns')


def download_tecplot_ascii(load=True):
    """Download the single block ASCII Tecplot dataset.

    Originally downloaded from Paul Bourke's
    `Sample file <http://paulbourke.net/dataformats/tp/sample.tp>`_

    Parameters
    ----------
    load : bool, default: True
        Load the dataset after downloading it when ``True``.  Set this
        to ``False`` and only the filename will be returned.

    Returns
    -------
    pyvista.MultiBlock | str
        Multiblock format with only 1 data block, simple geometric shape.
        If ``load`` is ``False``, then the path of the example Tecplot file
        is returned.

    Examples
    --------
    Plot the example Tecplot dataset.

    >>> from pyvista import examples
    >>> import pyvista as pv
    >>> dataset = examples.download_tecplot_ascii()
    >>> dataset.plot()

    .. seealso::

        :ref:`Tecplot Ascii Dataset <tecplot_ascii_dataset>`
            See this dataset in the Dataset Gallery for more info.

    """
    return _download_dataset(_dataset_tecplot_ascii, load=load)


_dataset_tecplot_ascii = _SingleFileDownloadableDatasetLoader('tecplot_ascii.dat')


def download_cgns_multi(load=True):
    """Download a multielement airfoil with a cell centered solution.

    Originally downloaded from `CFD General Notation System Example Files
    <https://cgns.org/current/examples.html#d-multielement-airfoil>`_

    Parameters
    ----------
    load : bool, default: True
        Load the dataset after downloading it when ``True``.  Set this
        to ``False`` and only the filename will be returned.

    Returns
    -------
    pyvista.MultiBlock | str
        Structured, 4 blocks, 2D (2 planes in third dimension) multielement
        airfoil, with cell centered solution. If ``load`` is ``False``, then the path of the
        example CGNS file is returned.

    Examples
    --------
    Plot the airfoil dataset. Merge the multi-block and then plot the airfoil's
    ``"ViscosityEddy"``. Convert the cell data to point data as in this
    dataset, the solution is stored within the cells.

    >>> from pyvista import examples
    >>> import pyvista as pv
    >>> dataset = examples.download_cgns_multi()
    >>> ugrid = dataset.combine()
    >>> ugrid = ugrid = ugrid.cell_data_to_point_data()
    >>> ugrid.plot(
    ...     cmap='bwr',
    ...     scalars='ViscosityEddy',
    ...     zoom=4,
    ...     cpos='xz',
    ...     show_scalar_bar=False,
    ... )

    .. seealso::

        :ref:`Cgns Multi Dataset <cgns_multi_dataset>`
            See this dataset in the Dataset Gallery for more info.

        :ref:`Cgns Structured Dataset <cgns_structured_dataset>`

    """
    return _download_dataset(_dataset_cgns_multi, load=load)


def _cgns_multi_read_func(filename):
    reader = pyvista.get_reader(filename)
    # disable reading the boundary patch. As of VTK 9.1.0 this generates
    # messages like "Skipping BC_t node: BC_t type 'BCFarfield' not supported
    # yet."
    reader.load_boundary_patch = False
    return reader.read()


_dataset_cgns_multi = _SingleFileDownloadableDatasetLoader(
    'cgns/multi.cgns',
    read_func=_cgns_multi_read_func,
)


def download_dicom_stack(load: bool = True) -> pyvista.ImageData | str:
    """Download TCIA DICOM stack volume.

    Original download from the `The Cancer Imaging Archive (TCIA)
    <https://www.cancerimagingarchive.net/>`_. This is part of the
    Clinical Proteomic Tumor Analysis Consortium Sarcomas (CPTAC-SAR)
    collection.

    Parameters
    ----------
    load : bool, default: True
        Load the dataset after downloading it when ``True``.  Set this
        to ``False`` and only the filename will be returned.

    Returns
    -------
    pyvista.ImageData | str
        DataSet or path depending on ``load``.

    References
    ----------
    * **Data Citation**

        National Cancer Institute Clinical Proteomic Tumor Analysis Consortium
        (CPTAC). (2018).  Radiology Data from the Clinical Proteomic Tumor
        Analysis Consortium Sarcomas [CPTAC-SAR] collection [Data set]. The
        Cancer Imaging Archive.  DOI: 10.7937/TCIA.2019.9bt23r95

    * **Acknowledgement**

        Data used in this publication were generated by the National Cancer Institute Clinical
        Proteomic Tumor Analysis Consortium (CPTAC).

    * **TCIA Citation**

        Clark K, Vendt B, Smith K, Freymann J, Kirby J, Koppel P, Moore S, Phillips S,
        Maffitt D, Pringle M, Tarbox L, Prior F. The Cancer Imaging Archive (TCIA):
        Maintaining and Operating a Public Information Repository, Journal of Digital Imaging,
        Volume 26, Number 6, December, 2013, pp 1045-1057. doi: 10.1007/s10278-013-9622-7

    Examples
    --------
    >>> from pyvista import examples
    >>> dataset = examples.download_dicom_stack()
    >>> dataset.plot(volume=True, zoom=3, show_scalar_bar=False)

    .. seealso::

        :ref:`Dicom Stack Dataset <dicom_stack_dataset>`
            See this dataset in the Dataset Gallery for more info.

        :ref:`medical_dataset_gallery`
            Browse other medical datasets.

    """
    return _download_dataset(_dataset_dicom_stack, load=load)


_dataset_dicom_stack = _SingleFileDownloadableDatasetLoader(
    'DICOM_Stack/data.zip',
    target_file='data',
)


def download_parched_canal_4k(load=True):
    """Download parched canal 4k dataset.

    Parameters
    ----------
    load : bool, default: True
        Load the dataset after downloading it when ``True``.  Set this
        to ``False`` and only the filename will be returned.

    Returns
    -------
    pyvista.Texture | str
        DataSet or filename depending on ``load``.

    Examples
    --------
    >>> from pyvista import examples
    >>> texture = examples.download_parched_canal_4k()
    >>> texture.dimensions
    (4096, 2048)

    Use :meth:`~pyvista.ImageDataFilters.resample` to downsample the texture's
    underlying image before plotting.

    >>> _ = texture.to_image().resample(0.25, inplace=True)
    >>> texture.dimensions
    (1024, 512)

    >>> texture.plot(cpos='xy')

    .. seealso::

        :ref:`Parched Canal 4k Dataset <parched_canal_4k_dataset>`
            See this dataset in the Dataset Gallery for more info.

    """
    return _download_dataset(_dataset_parched_canal_4k, load=load)


_dataset_parched_canal_4k = _SingleFileDownloadableDatasetLoader(
    'parched_canal_4k.hdr',
    read_func=read_texture,  # type: ignore[arg-type]
)


def download_cells_nd(load=True):
    """Download example AVS UCD dataset.

    Parameters
    ----------
    load : bool, default: True
        Load the dataset after downloading it when ``True``.  Set this
        to ``False`` and only the filename will be returned.

    Returns
    -------
    pyvista.UnstructuredGrid | str
        DataSet or filename depending on ``load``.

    Examples
    --------
    >>> from pyvista import examples
    >>> dataset = examples.download_cells_nd()
    >>> dataset.plot(cpos='xy')

    .. seealso::

        :ref:`Cells Nd Dataset <cells_nd_dataset>`
            See this dataset in the Dataset Gallery for more info.

    """
    return _download_dataset(_dataset_cells_nd, load=load)


_dataset_cells_nd = _SingleFileDownloadableDatasetLoader('cellsnd.ascii.inp')


def download_moonlanding_image(load=True):
    """Download the Moon landing image.

    This is a noisy image originally obtained from `Scipy Lecture Notes
    <https://scipy-lectures.org/index.html>`_ and can be used to demonstrate a
    low pass filter.

    See the `scipy-lectures license
    <http://scipy-lectures.org/preface.html#license>`_ for more details
    regarding this image's use and distribution.

    Parameters
    ----------
    load : bool, default: True
        Load the dataset after downloading it when ``True``.  Set this
        to ``False`` and only the filename will be returned.

    Returns
    -------
    pyvista.ImageData | str
        ``DataSet`` or filename depending on ``load``.

    Examples
    --------
    >>> from pyvista import examples
    >>> dataset = examples.download_moonlanding_image()
    >>> dataset.plot(
    ...     cpos='xy',
    ...     cmap='gray',
    ...     background='w',
    ...     show_scalar_bar=False,
    ... )

    .. seealso::

        :ref:`Moonlanding Image Dataset <moonlanding_image_dataset>`
            See this dataset in the Dataset Gallery for more info.

        :ref:`image_fft_example`
            Full example using this dataset.

    """
    return _download_dataset(_dataset_moonlanding_image, load=load)


_dataset_moonlanding_image = _SingleFileDownloadableDatasetLoader('moonlanding.png')


def download_angular_sector(load=True):
    """Download the angular sector dataset.

    Parameters
    ----------
    load : bool, default: True
        Load the dataset after downloading it when ``True``.  Set this
        to ``False`` and only the filename will be returned.

    Returns
    -------
    pyvista.UnstructuredGrid | str
        DataSet or filename depending on ``load``.

    Examples
    --------
    >>> from pyvista import examples
    >>> dataset = examples.download_angular_sector()
    >>> dataset.plot(scalars='PointId')

    .. seealso::

        :ref:`Angular Sector Dataset <angular_sector_dataset>`
            See this dataset in the Dataset Gallery for more info.

    """
    return _download_dataset(_dataset_angular_sector, load=load)


_dataset_angular_sector = _SingleFileDownloadableDatasetLoader('AngularSector.vtk')


def download_mount_damavand(load=True):
    """Download the Mount Damavand dataset.

    Visualize 3D models of Damavand Volcano, Alborz, Iran. This is a 2D map
    with the altitude embedded as ``'z'`` cell data within the
    :class:`pyvista.PolyData`.

    Originally posted at `banesullivan/damavand-volcano
    <https://github.com/banesullivan/damavand-volcano>`_.

    Parameters
    ----------
    load : bool, default: True
        Load the dataset after downloading it when ``True``.  Set this
        to ``False`` and only the filename will be returned.

    Returns
    -------
    pyvista.PolyData | str
        DataSet or filename depending on ``load``.

    Examples
    --------
    Download the Damavand dataset and plot it after warping it by its altitude.

    >>> from pyvista import examples
    >>> dataset = examples.download_mount_damavand()
    >>> dataset = dataset.cell_data_to_point_data()
    >>> dataset = dataset.warp_by_scalar('z', factor=2)
    >>> dataset.plot(cmap='gist_earth', show_scalar_bar=False)

    .. seealso::

        :ref:`Mount Damavand Dataset <mount_damavand_dataset>`
            See this dataset in the Dataset Gallery for more info.

    """
    return _download_dataset(_dataset_mount_damavand, load=load)


_dataset_mount_damavand = _SingleFileDownloadableDatasetLoader('AOI.Damavand.32639.vtp')


def download_particles_lethe(load=True):
    """Download a particles dataset generated by `lethe <https://github.com/lethe-cfd/lethe>`_ .

    See `PyVista discussions #1984
    <https://github.com/pyvista/pyvista/discussions/1984>`_

    Parameters
    ----------
    load : bool, default: True
        Load the dataset after downloading it when ``True``.  Set this
        to ``False`` and only the filename will be returned.

    Returns
    -------
    pyvista.UnstructuredGrid | str
        DataSet or filename depending on ``load``.

    Examples
    --------
    Download the particles dataset and plot it after generating glyphs.

    >>> from pyvista import examples
    >>> particles = examples.download_particles_lethe()
    >>> particles.plot(
    ...     render_points_as_spheres=True,
    ...     style='points',
    ...     scalars='Velocity',
    ...     background='w',
    ...     scalar_bar_args={'color': 'k'},
    ...     cmap='bwr',
    ... )

    .. seealso::

        :ref:`Particles Lethe Dataset <particles_lethe_dataset>`
            See this dataset in the Dataset Gallery for more info.

    """
    return _download_dataset(_dataset_particles_lethe, load=load)


_dataset_particles_lethe = _SingleFileDownloadableDatasetLoader(
    'lethe/result_particles.20000.0000.vtu',
)


def download_gif_simple(load=True):
    """Download a simple three frame GIF.

    Parameters
    ----------
    load : bool, default: True
        Load the dataset after downloading it when ``True``.  Set this
        to ``False`` and only the filename will be returned.

    Returns
    -------
    pyvista.ImageData | str
        DataSet or filename depending on ``load``.

    Examples
    --------
    Download and plot the first frame of a simple GIF.

    >>> from pyvista import examples
    >>> grid = examples.download_gif_simple()
    >>> grid.plot(
    ...     scalars='frame0',
    ...     rgb=True,
    ...     background='w',
    ...     show_scalar_bar=False,
    ...     cpos='xy',
    ... )

    Plot the second frame.

    >>> grid.plot(
    ...     scalars='frame1',
    ...     rgb=True,
    ...     background='w',
    ...     show_scalar_bar=False,
    ...     cpos='xy',
    ... )

    .. seealso::

        :ref:`Gif Simple Dataset <gif_simple_dataset>`
            See this dataset in the Dataset Gallery for more info.

    """
    return _download_dataset(_dataset_gif_simple, load=load)


_dataset_gif_simple = _SingleFileDownloadableDatasetLoader('gifs/sample.gif')


def download_cloud_dark_matter(load=True):
    """Download particles from a simulated dark matter halo.

    This dataset contains 32,314 particles.

    Parameters
    ----------
    load : bool, default: True
        Load the dataset after downloading it when ``True``.  Set this
        to ``False`` and only the filename will be returned.

    Returns
    -------
    pyvista.PointSet | str
        DataSet or filename depending on ``load``.

    Examples
    --------
    Download the dark matter cloud and display its representation.

    >>> import numpy as np
    >>> from pyvista import examples
    >>> pc = examples.download_cloud_dark_matter()
    >>> pc
    PointSet (...)
      N Cells:    0
      N Points:   32314
      X Bounds:   7.451e+01, 7.892e+01
      Y Bounds:   1.616e+01, 2.275e+01
      Z Bounds:   8.900e+01, 9.319e+01
      N Arrays:   0

    Plot the point cloud. Color based on the distance from the center of the
    cloud.

    >>> pc.plot(
    ...     scalars=np.linalg.norm(pc.points - pc.center, axis=1),
    ...     style='points_gaussian',
    ...     opacity=0.5,
    ...     point_size=1.5,
    ...     show_scalar_bar=False,
    ...     zoom=2,
    ... )

    .. seealso::

        :ref:`Cloud Dark Matter Dataset <cloud_dark_matter_dataset>`
            See this dataset in the Dataset Gallery for more info.

        :ref:`Cloud Dark Matter Dense Dataset <cloud_dark_matter_dense_dataset>`

        :ref:`point_clouds_example`
            Full example using this dataset

    """
    return _download_dataset(_dataset_cloud_dark_matter, load=load)


_dataset_cloud_dark_matter = _SingleFileDownloadableDatasetLoader(
    'point-clouds/findus23/halo_low_res.npy',
    read_func=np.load,
    load_func=pyvista.PointSet,  # type: ignore[arg-type]
)


def download_cloud_dark_matter_dense(load=True):
    """Download a particles from a simulated dark matter halo.

    This dataset contains 2,062,256 particles.

    Parameters
    ----------
    load : bool, default: True
        Load the dataset after downloading it when ``True``.  Set this
        to ``False`` and only the filename will be returned.

    Returns
    -------
    pyvista.PointSet | str
        DataSet or filename depending on ``load``.

    Examples
    --------
    Download the dark matter cloud and display its representation.

    >>> import numpy as np
    >>> from pyvista import examples
    >>> pc = examples.download_cloud_dark_matter_dense()
    >>> pc
    PointSet (...)
      N Cells:    0
      N Points:   2062256
      X Bounds:   7.462e+01, 7.863e+01
      Y Bounds:   1.604e+01, 2.244e+01
      Z Bounds:   8.893e+01, 9.337e+01
      N Arrays:   0

    Plot the point cloud. Color based on the distance from the center of the
    cloud.

    >>> pc.plot(
    ...     scalars=np.linalg.norm(pc.points - pc.center, axis=1),
    ...     style='points_gaussian',
    ...     opacity=0.030,
    ...     point_size=2.0,
    ...     show_scalar_bar=False,
    ...     zoom=2,
    ... )

    .. seealso::

        :ref:`Cloud Dark Matter Dense Dataset <cloud_dark_matter_dense_dataset>`
            See this dataset in the Dataset Gallery for more info.

        :ref:`Cloud Dark Matter Dataset <cloud_dark_matter_dataset>`

        :ref:`point_clouds_example`
            More details on how to plot point clouds.

    """
    return _download_dataset(_dataset_cloud_dark_matter_dense, load=load)


_dataset_cloud_dark_matter_dense = _SingleFileDownloadableDatasetLoader(
    'point-clouds/findus23/halo_high_res.npy',
    read_func=np.load,
    load_func=pyvista.PointSet,  # type: ignore[arg-type]
)


def download_stars_cloud_hyg(load=True):
    """Download a point cloud of stars as computed by the HYG Database.

    See `HYG-Database <https://github.com/astronexus/HYG-Database>`_ for more
    details.

    This data set is licensed by a Creative Commons Attribution-ShareAlike
    license. For more details, read the `Creative Commons page
    <https://creativecommons.org/licenses/by-sa/2.5/>`_

    See the `README.md
    <https://github.com/pyvista/vtk-data/blob/master/Data/point-clouds/hyg-database/README.md>`_
    for more details for how the star colors were computed.

    Distances are in parsecs from Earth.

    Parameters
    ----------
    load : bool, default: True
        Load the dataset after downloading it when ``True``.  Set this
        to ``False`` and only the filename will be returned.

    Returns
    -------
    pyvista.PolyData | str
        DataSet or filename depending on ``load``.

    Examples
    --------
    Download and plot a point cloud of stars within 3,000 light years. Stars
    are colored according to their RGBA colors.

    >>> import numpy as np
    >>> from pyvista import examples
    >>> stars = examples.download_stars_cloud_hyg()
    >>> stars.plot(
    ...     style='points_gaussian',
    ...     background='k',
    ...     point_size=0.5,
    ...     scalars='_rgba',
    ...     render_points_as_spheres=False,
    ...     zoom=3.0,
    ... )

    >>> stars
    PolyData (...)
      N Cells:    107857
      N Points:   107857
      N Strips:   0
      X Bounds:   -9.755e+02, 9.774e+02
      Y Bounds:   -9.620e+02, 9.662e+02
      Z Bounds:   -9.788e+02, 9.702e+02
      N Arrays:   3

    .. seealso::

        :ref:`Stars Cloud Hyg Dataset <stars_cloud_hyg_dataset>`
            See this dataset in the Dataset Gallery for more info.

        :ref:`point_clouds_example`
            More details on how to plot point clouds.

    """
    return _download_dataset(_dataset_stars_cloud_hyg, load=load)


_dataset_stars_cloud_hyg = _SingleFileDownloadableDatasetLoader(
    'point-clouds/hyg-database/stars.vtp',
)


def download_fea_bracket(load=True):
    """Download the finite element solution of a bracket.

    Contains von-mises equivalent cell stress assuming a vertical (y-axis) load.

    Parameters
    ----------
    load : bool, default: True
        Load the dataset after downloading it when ``True``.  Set this
        to ``False`` and only the filename will be returned.

    Returns
    -------
    pyvista.UnstructuredGrid | str
        DataSet or filename depending on ``load``.

    Examples
    --------
    Download and plot equivalent cell stress.

    >>> from pyvista import examples
    >>> grid = examples.download_fea_bracket()
    >>> grid.plot()

    Plot the point stress using the ``'jet'`` color map. Convert the cell data
    to point data.

    >>> from pyvista import examples
    >>> grid = examples.download_fea_bracket()
    >>> grid = grid.cell_data_to_point_data()
    >>> grid.plot(smooth_shading=True, split_sharp_edges=True, cmap='jet')

    .. seealso::

        :ref:`Fea Bracket Dataset <fea_bracket_dataset>`
            See this dataset in the Dataset Gallery for more info.

        :ref:`Fea Hertzian Contact Cylinder Dataset <fea_hertzian_contact_cylinder_dataset>`

        :ref:`Aero Bracket Dataset <aero_bracket_dataset>`

        :ref:`Notch Stress Dataset <notch_stress_dataset>`

        :ref:`Notch Displacement Dataset <notch_displacement_dataset>`

    """
    return _download_dataset(_dataset_fea_bracket, load=load)


_dataset_fea_bracket = _SingleFileDownloadableDatasetLoader('fea/kiefer/dataset.vtu')


def download_fea_hertzian_contact_cylinder(load=True):
    """Download a hertzian contact finite element solution.

    Hertzian contact is referred to the frictionless contact between two
    bodies. Spherical contact is a special case of the Hertz contact, which is
    between two spheres, or as in the case of this dataset, between a sphere
    and the surface of a half space (flat plane).

    Parameters
    ----------
    load : bool, default: True
        Load the dataset after downloading it when ``True``.  Set this
        to ``False`` and only the filename will be returned.

    Returns
    -------
    pyvista.UnstructuredGrid | str
        DataSet or filename depending on ``load``.

    Examples
    --------
    Plot by part ID.

    >>> import numpy as np
    >>> import pyvista as pv
    >>> from pyvista import examples
    >>> grid = examples.download_fea_hertzian_contact_cylinder()
    >>> grid.plot(scalars='PartID', cmap=['green', 'blue'], show_scalar_bar=False)

    Plot the absolute value of the component stress in the Z direction.

    >>> pl = pv.Plotter()
    >>> z_stress = np.abs(grid['Stress'][:, 2])
    >>> _ = pl.add_mesh(
    ...     grid,
    ...     scalars=z_stress,
    ...     clim=[0, 1.2e9],
    ...     cmap='jet',
    ...     lighting=True,
    ...     show_edges=False,
    ...     ambient=0.2,
    ... )
    >>> pl.camera_position = 'xz'
    >>> pl.camera.zoom(1.4)
    >>> pl.show()

    .. seealso::

        :ref:`Fea Hertzian Contact Cylinder Dataset <fea_hertzian_contact_cylinder_dataset>`
            See this dataset in the Dataset Gallery for more info.

        :ref:`fea_hertzian_contact_pressure_example`

        :ref:`Fea Bracket Dataset <fea_bracket_dataset>`

        :ref:`Aero Bracket Dataset <aero_bracket_dataset>`

        :ref:`Notch Stress Dataset <notch_stress_dataset>`

        :ref:`Notch Displacement Dataset <notch_displacement_dataset>`


    """
    return _download_dataset(_dataset_fea_hertzian_contact_cylinder, load=load)


_dataset_fea_hertzian_contact_cylinder = _SingleFileDownloadableDatasetLoader(
    'fea/hertzian_contact_cylinder/Hertzian_cylinder_on_plate.zip',
    target_file='bfac9fd1-e982-4825-9a95-9e5d8c5b4d3e_result_1.pvtu',
)


def download_black_vase(load=True, *, high_resolution=False):
    """Download a black vase scan created by Ivan Nikolov.

    The dataset was downloaded from `GGG-BenchmarkSfM: Dataset for Benchmarking
    Close-range SfM Software Performance under Varying Capturing Conditions
    <https://data.mendeley.com/datasets/bzxk2n78s9/4>`_

    Original datasets are under the CC BY 4.0 license.

    For more details, see `Ivan Nikolov Datasets
    <https://github.com/pyvista/vtk-data/tree/master/Data/ivan-nikolov>`_

    .. versionchanged:: 0.45

        A decimated version of this dataset with 31 thousand cells is now returned.
        Previously, a high-resolution version with 3.1 million cells was returned.
        Use ``high_resolution=True`` for the high-resolution version.

    Parameters
    ----------
    load : bool, default: True
        Load the dataset after downloading it when ``True``.  Set this
        to ``False`` and only the filename will be returned.

    high_resolution : bool, default: False
        Set this to ``True`` to return a high-resolution version of this dataset.
        By default, a :meth:`decimated <pyvista.PolyDataFilters.decimate>` version
        is returned with 99% reduction.

        .. versionadded:: 0.45

    Returns
    -------
    pyvista.PolyData | str
        DataSet or filename depending on ``load``.

    Examples
    --------
    Download and plot the dataset.

    >>> from pyvista import examples
    >>> mesh = examples.download_black_vase()
    >>> mesh.plot()

    Return the statistics of the dataset.

    >>> mesh
    PolyData (...)
      N Cells:    31366
      N Points:   17337
      N Strips:   0
      X Bounds:   -1.091e+02, 1.533e+02
      Y Bounds:   -1.200e+02, 1.416e+02
      Z Bounds:   1.667e+01, 4.078e+02
      N Arrays:   0

    .. seealso::

        :ref:`Black Vase Dataset <black_vase_dataset>`
            See this dataset in the Dataset Gallery for more info.

    """
    if high_resolution:
        return _download_dataset(__dataset_black_vase_high_res, load=load)
    return _download_dataset(_dataset_black_vase, load=load)


_dataset_black_vase = _SingleFileDownloadableDatasetLoader(
    'ivan-nikolov/blackVase_decimated.vtp',
)
__dataset_black_vase_high_res = _SingleFileDownloadableDatasetLoader(
    'ivan-nikolov/blackVase.zip',
    target_file='blackVase.vtp',
)


def download_ivan_angel(load=True, *, high_resolution=False):
    """Download a scan of an angel statue created by Ivan Nikolov.

    The dataset was downloaded from `GGG-BenchmarkSfM: Dataset for Benchmarking
    Close-range SfM Software Performance under Varying Capturing Conditions
    <https://data.mendeley.com/datasets/bzxk2n78s9/4>`_

    Original datasets are under the CC BY 4.0 license.

    For more details, see `Ivan Nikolov Datasets
    <https://github.com/pyvista/vtk-data/tree/master/Data/ivan-nikolov>`_

    .. versionchanged:: 0.45

        A decimated version of this dataset with 36 thousand cells is now returned.
        Previously, a high-resolution version with 3.6 million cells was returned.
        Use ``high_resolution=True`` for the high-resolution version.

    Parameters
    ----------
    load : bool, default: True
        Load the dataset after downloading it when ``True``.  Set this
        to ``False`` and only the filename will be returned.

    high_resolution : bool, default: False
        Set this to ``True`` to return a high-resolution version of this dataset.
        By default, a :meth:`decimated <pyvista.PolyDataFilters.decimate>` version
        is returned with 99% reduction.

        .. versionadded:: 0.45

    Returns
    -------
    pyvista.PolyData | str
        DataSet or filename depending on ``load``.

    Examples
    --------
    Download and plot the dataset.

    >>> from pyvista import examples
    >>> mesh = examples.download_ivan_angel()
    >>> cpos = [
    ...     (-476.14, -393.73, 282.14),
    ...     (-15.00, 11.25, 44.08),
    ...     (0.26, 0.24, 0.93),
    ... ]
    >>> mesh.plot(cpos=cpos)

    Return the statistics of the dataset.

    >>> mesh
    PolyData (...)
      N Cells:    35804
      N Points:   18412
      N Strips:   0
      X Bounds:   -1.146e+02, 8.470e+01
      Y Bounds:   -6.987e+01, 9.254e+01
      Z Bounds:   -1.166e+02, 2.052e+02
      N Arrays:   0

    .. seealso::

        :ref:`Ivan Angel Dataset <ivan_angel_dataset>`
            See this dataset in the Dataset Gallery for more info.

    """
    if high_resolution:
        return _download_dataset(__dataset_ivan_angel_high_res, load=load)
    return _download_dataset(_dataset_ivan_angel, load=load)


_dataset_ivan_angel = _SingleFileDownloadableDatasetLoader(
    'ivan-nikolov/Angel_decimated.vtp',
)
__dataset_ivan_angel_high_res = _SingleFileDownloadableDatasetLoader(
    'ivan-nikolov/Angel.zip',
    target_file='Angel.vtp',
)


def download_bird_bath(load=True, *, high_resolution=False):
    """Download a scan of a bird bath created by Ivan Nikolov.

    The dataset was downloaded from `GGG-BenchmarkSfM: Dataset for Benchmarking
    Close-range SfM Software Performance under Varying Capturing Conditions
    <https://data.mendeley.com/datasets/bzxk2n78s9/4>`_

    Original datasets are under the CC BY 4.0 license.

    For more details, see `Ivan Nikolov Datasets
    <https://github.com/pyvista/vtk-data/tree/master/Data/ivan-nikolov>`_

    .. versionchanged:: 0.45

        A decimated version of this dataset with 35 thousand cells is now returned.
        Previously, a high-resolution version with 3.5 million cells was returned.
        Use ``high_resolution=True`` for the high-resolution version.

    Parameters
    ----------
    load : bool, default: True
        Load the dataset after downloading it when ``True``.  Set this
        to ``False`` and only the filename will be returned.

    high_resolution : bool, default: False
        Set this to ``True`` to return a high-resolution version of this dataset.
        By default, a :meth:`decimated <pyvista.PolyDataFilters.decimate>` version
        is returned with 99% reduction.

        .. versionadded:: 0.45

    Returns
    -------
    pyvista.PolyData | str
        DataSet or filename depending on ``load``.

    Examples
    --------
    Download and plot the dataset.

    >>> from pyvista import examples
    >>> mesh = examples.download_bird_bath()
    >>> mesh.plot()

    Return the statistics of the dataset.

    >>> mesh
    PolyData (...)
      N Cells:    35079
      N Points:   18796
      N Strips:   0
      X Bounds:   -1.600e+02, 1.482e+02
      Y Bounds:   -1.522e+02, 1.547e+02
      Z Bounds:   -5.491e-01, 1.408e+02
      N Arrays:   0

    .. seealso::

        :ref:`Bird Bath Dataset <bird_bath_dataset>`
            See this dataset in the Dataset Gallery for more info.

    """
    if high_resolution:
        return _download_dataset(__dataset_bird_bath_high_res, load=load)
    return _download_dataset(_dataset_bird_bath, load=load)


_dataset_bird_bath = _SingleFileDownloadableDatasetLoader('ivan-nikolov/birdBath_decimated.vtp')
__dataset_bird_bath_high_res = _SingleFileDownloadableDatasetLoader(
    'ivan-nikolov/birdBath.zip',
    target_file='birdBath.vtp',
)


def download_owl(load=True, *, high_resolution=False):
    """Download a scan of an owl statue created by Ivan Nikolov.

    The dataset was downloaded from `GGG-BenchmarkSfM: Dataset for Benchmarking
    Close-range SfM Software Performance under Varying Capturing Conditions
    <https://data.mendeley.com/datasets/bzxk2n78s9/4>`_

    Original datasets are under the CC BY 4.0 license.

    For more details, see `Ivan Nikolov Datasets
    <https://github.com/pyvista/vtk-data/tree/master/Data/ivan-nikolov>`_

    .. versionchanged:: 0.45

        A decimated version of this dataset with 24 thousand cells is now returned.
        Previously, a high-resolution version with 2.4 million cells was returned.
        Use ``high_resolution=True`` for the high-resolution version.

    Parameters
    ----------
    load : bool, default: True
        Load the dataset after downloading it when ``True``.  Set this
        to ``False`` and only the filename will be returned.

    high_resolution : bool, default: False
        Set this to ``True`` to return a high-resolution version of this dataset.
        By default, a :meth:`decimated <pyvista.PolyDataFilters.decimate>` version
        is returned with 99% reduction.

        .. versionadded:: 0.45

    Returns
    -------
    pyvista.PolyData | str
        DataSet or filename depending on ``load``.

    Examples
    --------
    Download and plot the dataset.

    >>> from pyvista import examples
    >>> mesh = examples.download_owl()
    >>> cpos = [
    ...     (-315.18, -402.21, 230.71),
    ...     (6.06, -1.74, 101.48),
    ...     (0.108, 0.226, 0.968),
    ... ]
    >>> mesh.plot(cpos=cpos)

    Return the statistics of the dataset.

    >>> mesh
    PolyData (...)
      N Cells:    24407
      N Points:   12442
      N Strips:   0
      X Bounds:   -5.834e+01, 7.048e+01
      Y Bounds:   -7.005e+01, 6.657e+01
      Z Bounds:   1.814e+00, 2.013e+02
      N Arrays:   0

    .. seealso::

        :ref:`Owl Dataset <owl_dataset>`
            See this dataset in the Dataset Gallery for more info.

    """
    if high_resolution:
        return _download_dataset(__dataset_owl_high_res, load=load)
    return _download_dataset(_dataset_owl, load=load)


_dataset_owl = _SingleFileDownloadableDatasetLoader('ivan-nikolov/owl_decimated.vtp')
__dataset_owl_high_res = _SingleFileDownloadableDatasetLoader(
    'ivan-nikolov/owl.zip', target_file='owl.vtp'
)


def download_plastic_vase(load=True, *, high_resolution=False):
    """Download a scan of a plastic vase created by Ivan Nikolov.

    The dataset was downloaded from `GGG-BenchmarkSfM: Dataset for Benchmarking
    Close-range SfM Software Performance under Varying Capturing Conditions
    <https://data.mendeley.com/datasets/bzxk2n78s9/4>`_

    Original datasets are under the CC BY 4.0 license.

    For more details, see `Ivan Nikolov Datasets
    <https://github.com/pyvista/vtk-data/tree/master/Data/ivan-nikolov>`_

    .. versionchanged:: 0.45

        A decimated version of this dataset with 36 thousand cells is now returned.
        Previously, a high-resolution version with 3.6 million cells was returned.
        Use ``high_resolution=True`` for the high-resolution version.

    Parameters
    ----------
    load : bool, default: True
        Load the dataset after downloading it when ``True``.  Set this
        to ``False`` and only the filename will be returned.

    high_resolution : bool, default: False
        Set this to ``True`` to return a high-resolution version of this dataset.
        By default, a :meth:`decimated <pyvista.PolyDataFilters.decimate>` version
        is returned with 99% reduction.

        .. versionadded:: 0.45

    Returns
    -------
    pyvista.PolyData | str
        DataSet or filename depending on ``load``.

    Examples
    --------
    Download and plot the dataset.

    >>> from pyvista import examples
    >>> mesh = examples.download_plastic_vase()
    >>> mesh.plot()

    Return the statistics of the dataset.

    >>> mesh
    PolyData (...)
      N Cells:    35708
      N Points:   18238
      N Strips:   0
      X Bounds:   -1.364e+02, 1.928e+02
      Y Bounds:   -1.677e+02, 1.602e+02
      Z Bounds:   1.209e+02, 4.090e+02
      N Arrays:   0

    .. seealso::

        :ref:`Plastic Vase Dataset <plastic_vase_dataset>`
            See this dataset in the Dataset Gallery for more info.

    """
    if high_resolution:
        return _download_dataset(__dataset_plastic_vase_high_res, load=load)
    return _download_dataset(_dataset_plastic_vase, load=load)


_dataset_plastic_vase = _SingleFileDownloadableDatasetLoader(
    'ivan-nikolov/plasticVase_decimated.vtp'
)
__dataset_plastic_vase_high_res = _SingleFileDownloadableDatasetLoader(
    'ivan-nikolov/plasticVase.zip',
    target_file='plasticVase.vtp',
)


def download_sea_vase(load=True, *, high_resolution=False):
    """Download a scan of a sea vase created by Ivan Nikolov.

    The dataset was downloaded from `GGG-BenchmarkSfM: Dataset for Benchmarking
    Close-range SfM Software Performance under Varying Capturing Conditions
    <https://data.mendeley.com/datasets/bzxk2n78s9/4>`_

    Original datasets are under the CC BY 4.0 license.

    For more details, see `Ivan Nikolov Datasets
    <https://github.com/pyvista/vtk-data/tree/master/Data/ivan-nikolov>`_

    .. versionchanged:: 0.45

        A decimated version of this dataset with 35 thousand cells is now returned.
        Previously, a high-resolution version with 3.5 million cells was returned.
        Use ``high_resolution=True`` for the high-resolution version.

    Parameters
    ----------
    load : bool, default: True
        Load the dataset after downloading it when ``True``.  Set this
        to ``False`` and only the filename will be returned.

    high_resolution : bool, default: False
        Set this to ``True`` to return a high-resolution version of this dataset.
        By default, a :meth:`decimated <pyvista.PolyDataFilters.decimate>` version
        is returned with 99% reduction.

        .. versionadded:: 0.45

    Returns
    -------
    pyvista.PolyData | str
        DataSet or filename depending on ``load``.

    Examples
    --------
    Download and plot the dataset.

    >>> from pyvista import examples
    >>> mesh = examples.download_sea_vase()
    >>> mesh.plot()

    Return the statistics of the dataset.

    >>> mesh
    PolyData (...)
      N Cells:    35483
      N Points:   18063
      N Strips:   0
      X Bounds:   -1.664e+02, 1.463e+02
      Y Bounds:   -1.741e+02, 1.382e+02
      Z Bounds:   -1.497e+02, 2.992e+02
      N Arrays:   0

    .. seealso::

        :ref:`Sea Vase Dataset <sea_vase_dataset>`
            See this dataset in the Dataset Gallery for more info.

    """
    if high_resolution:
        return _download_dataset(__dataset_sea_vase_high_res, load=load)
    return _download_dataset(_dataset_sea_vase, load=load)


_dataset_sea_vase = _SingleFileDownloadableDatasetLoader('ivan-nikolov/seaVase_decimated.vtp')
__dataset_sea_vase_high_res = _SingleFileDownloadableDatasetLoader(
    'ivan-nikolov/seaVase.zip',
    target_file='seaVase.vtp',
)


def download_dikhololo_night(load=True):
    """Download and read the dikholo night hdr texture example.

    Files hosted at https://polyhaven.com/

    Parameters
    ----------
    load : bool, default: True
        Load the dataset after downloading it when ``True``.  Set this
        to ``False`` and only the filename will be returned.

    Returns
    -------
    pyvista.Texture
        HDR Texture.

    Examples
    --------
    >>> import pyvista as pv
    >>> from pyvista import examples
    >>> gltf_file = examples.gltf.download_damaged_helmet()
    >>> texture = examples.download_dikhololo_night()
    >>> pl = pv.Plotter()
    >>> pl.import_gltf(gltf_file)
    >>> pl.set_environment_texture(texture)
    >>> pl.show()

    .. seealso::

        :ref:`Dikhololo Night Dataset <dikhololo_night_dataset>`
            See this dataset in the Dataset Gallery for more info.

    """
    return _download_dataset(_dataset_dikhololo_night, load=load)


def _dikhololo_night_load_func(texture):  # pragma: no cover
    texture.SetColorModeToDirectScalars()
    texture.SetMipmap(True)
    texture.SetInterpolate(True)
    return texture


_dataset_dikhololo_night = _SingleFileDownloadableDatasetLoader(
    'dikhololo_night_4k.hdr',
    read_func=read_texture,  # type: ignore[arg-type]
)


def download_cad_model_case(load=True):
    """Download a CAD model of a Raspberry PI 4 case.

    The dataset was downloaded from `Thingiverse
    <https://www.thingiverse.com/thing:4947746>`_

    Original datasets are under the `Creative Commons - Attribution
    <https://creativecommons.org/licenses/by/4.0/>`_ license.

    Parameters
    ----------
    load : bool, default: True
        Load the dataset after downloading it when ``True``.  Set this
        to ``False`` and only the filename will be returned.

    Returns
    -------
    pyvista.PolyData | str
        DataSet or filename depending on ``load``.

    Examples
    --------
    Download and plot the dataset.

    >>> from pyvista import examples
    >>> mesh = examples.download_cad_model_case()
    >>> mesh.plot()

    Return the statistics of the dataset.

    >>> mesh
    PolyData (...)
      N Cells:    15446
      N Points:   7677
      N Strips:   0
      X Bounds:   -6.460e-31, 9.000e+01
      Y Bounds:   -3.535e-32, 1.480e+02
      Z Bounds:   0.000e+00, 2.000e+01
      N Arrays:   2

    .. seealso::

        :ref:`Cad Model Case Dataset <cad_model_case_dataset>`
            See this dataset in the Dataset Gallery for more info.

    """
    return _download_dataset(_dataset_cad_model_case, load=load)


_dataset_cad_model_case = _SingleFileDownloadableDatasetLoader(
    'cad/4947746/Vented_Rear_Case_With_Pi_Supports.vtp',
)


def download_aero_bracket(load=True):
    """Download the finite element solution of an aero bracket.

    Data generated from public SimScale examples at `SimScale Project Library -
    Turbo <https://www.simscale.com/projects/ayarnoz/turbo/>`_.

    Licensing for this dataset is granted to freely and without restriction
    reproduce, distribute, publish according to the `SimScale Terms and
    Conditions <https://www.simscale.com/terms-and-conditions/>`_.

    This project demonstrates the static stress analysis of three aircraft
    engine bearing bracket models considering both linear and nonlinear
    material definition. The models are tested with horizontal and vertical
    loading conditions as provided on the `GrabCAD - Airplane Bearing Bracket
    Challenge
    <https://grabcad.com/challenges/airplane-bearing-bracket-challenge/entries>`_.

    Parameters
    ----------
    load : bool, default: True
        Load the dataset after downloading it when ``True``.  Set this
        to ``False`` and only the filename will be returned.

    Returns
    -------
    pyvista.UnstructuredGrid | str
        DataSet or filename depending on ``load``.

    Examples
    --------
    Download the aero bracket.

    >>> from pyvista import examples
    >>> dataset = examples.download_aero_bracket()
    >>> dataset
    UnstructuredGrid (...)
      N Cells:    117292
      N Points:   187037
      X Bounds:   -6.858e-03, 1.118e-01
      Y Bounds:   -1.237e-02, 6.634e-02
      Z Bounds:   -1.638e-02, 1.638e-02
      N Arrays:   3

    Show the available point data arrays.

    >>> dataset.point_data
    pyvista DataSetAttributes
    Association     : POINT
    Active Scalars  : None
    Active Vectors  : None
    Active Texture  : None
    Active Normals  : None
    Contains arrays :
        displacement            float32    (187037, 3)
        total nonlinear strain  float32    (187037, 6)
        von Mises stress        float32    (187037,)

    Plot the von Mises stress.

    >>> cpos = [
    ...     (-0.0503, 0.132, -0.179),
    ...     (0.0505, 0.0185, -0.00201),
    ...     (0.275, 0.872, 0.405),
    ... ]
    >>> dataset.plot(
    ...     smooth_shading=True,
    ...     split_sharp_edges=True,
    ...     scalars='von Mises stress',
    ...     cmap='bwr',
    ...     cpos=cpos,
    ...     anti_aliasing='fxaa',
    ... )

    .. seealso::

        :ref:`Aero Bracket Dataset <aero_bracket_dataset>`
            See this dataset in the Dataset Gallery for more info.

        :ref:`Notch Stress Dataset <notch_stress_dataset>`

        :ref:`Notch Displacement Dataset <notch_displacement_dataset>`

        :ref:`Fea Bracket Dataset <fea_bracket_dataset>`

        :ref:`Fea Hertzian Contact Cylinder Dataset <fea_hertzian_contact_cylinder_dataset>`

    """
    return _download_dataset(_dataset_aero_bracket, load=load)


_dataset_aero_bracket = _SingleFileDownloadableDatasetLoader('fea/aero_bracket/aero_bracket.vtu')


def download_coil_magnetic_field(load=True):
    """Download the magnetic field of a coil.

    These examples were generated from the following `script
    <https://github.com/pyvista/vtk-data/tree/master/Data/magpylib/>`_.

    Parameters
    ----------
    load : bool, default: True
        Load the dataset after downloading it when ``True``.  Set this
        to ``False`` and only the filename will be returned.

    Returns
    -------
    pyvista.ImageData or str
        DataSet or filename depending on ``load``.

    Examples
    --------
    Download the magnetic field dataset and generate streamlines from the field.

    >>> import pyvista as pv
    >>> from pyvista import examples
    >>> grid = examples.download_coil_magnetic_field()
    >>> seed = pv.Disc(inner=1, outer=5.2, r_res=3, c_res=12)
    >>> strl = grid.streamlines_from_source(
    ...     seed,
    ...     vectors='B',
    ...     max_length=180,
    ...     initial_step_length=0.1,
    ...     integration_direction='both',
    ... )
    >>> strl.plot(
    ...     cmap='plasma',
    ...     render_lines_as_tubes=True,
    ...     line_width=2,
    ...     lighting=False,
    ...     zoom=2,
    ... )

    Plot the magnet field strength in the Z direction.

    >>> import numpy as np
    >>> import pyvista as pv
    >>> from pyvista import examples
    >>> grid = examples.download_coil_magnetic_field()
    >>> # create coils
    >>> coils = []
    >>> for z in np.linspace(-8, 8, 16):
    ...     coils.append(pv.Polygon((0, 0, z), radius=5, n_sides=100, fill=False))
    >>> coils = pv.MultiBlock(coils)
    >>> # plot the magnet field strength in the Z direction
    >>> scalars = np.abs(grid['B'][:, 2])
    >>> pl = pv.Plotter()
    >>> _ = pl.add_mesh(coils, render_lines_as_tubes=True, line_width=5, color='w')
    >>> vol = pl.add_volume(
    ...     grid,
    ...     scalars=scalars,
    ...     cmap='plasma',
    ...     show_scalar_bar=False,
    ...     log_scale=True,
    ...     opacity='sigmoid_2',
    ... )
    >>> vol.prop.interpolation_type = 'linear'
    >>> _ = pl.add_volume_clip_plane(
    ...     vol,
    ...     normal='-x',
    ...     normal_rotation=False,
    ...     interaction_event='always',
    ...     widget_color=pv.Color(opacity=0.0),
    ... )
    >>> pl.enable_anti_aliasing()
    >>> pl.camera.zoom(2)
    >>> pl.show()

    .. seealso::

        :ref:`Coil Magnetic Field Dataset <coil_magnetic_field_dataset>`
            See this dataset in the Dataset Gallery for more info.

        :ref:`magnetic_fields_example`
            More details on how to plot with this dataset.

    """
    return _download_dataset(_dataset_coil_magnetic_field, load=load)


_dataset_coil_magnetic_field = _SingleFileDownloadableDatasetLoader('magpylib/coil_field.vti')


def download_meshio_xdmf(load=True):
    """Download xdmf file created by meshio.

    The dataset was created by ``test_time_series`` test function in meshio.

    Parameters
    ----------
    load : bool, default: True
        Load the dataset after downloading it when ``True``.  Set this
        to ``False`` and only the filename will be returned.

    Returns
    -------
    pyvista.UnstructuredGrid or str
        DataSet or filename depending on ``load``.

    Examples
    --------
    >>> from pyvista import examples
    >>> dataset = examples.download_meshio_xdmf()
    >>> dataset.plot()

    .. seealso::

        :ref:`Meshio Xdmf Dataset <meshio_xdmf_dataset>`
            See this dataset in the Dataset Gallery for more info.

    """
    return _download_dataset(_dataset_meshio_xdmf, load=load)


def _meshio_xdmf_files_func():
    h5 = _DownloadableFile('meshio/out.h5')
    xdmf = _SingleFileDownloadableDatasetLoader('meshio/out.xdmf')
    return xdmf, h5


_dataset_meshio_xdmf = _MultiFileDownloadableDatasetLoader(files_func=_meshio_xdmf_files_func)


def download_victorian_goblet_face_illusion(load=True):
    """Download Victorian Goblet face illusion.

    This is a replica of a Victorian goblet with an external profile
    which resembles that of a face.

    Parameters
    ----------
    load : bool, default: True
        Load the dataset after downloading it when ``True``.  Set this
        to ``False`` and only the filename will be returned.

    Returns
    -------
    pyvista.UnstructuredGrid or str
        DataSet or filename depending on ``load``.

    Examples
    --------
    >>> from pyvista import examples
    >>> import pyvista as pv
    >>> mesh = examples.download_victorian_goblet_face_illusion()
    >>> plotter = pv.Plotter(lighting='none')
    >>> _ = plotter.add_mesh(
    ...     mesh, edge_color='gray', color='white', show_edges=True
    ... )
    >>> _ = plotter.add_floor('-x', color='black')
    >>> plotter.enable_parallel_projection()
    >>> plotter.show(cpos='yz')

    .. seealso::

        :ref:`Victorian Goblet Face Illusion Dataset <victorian_goblet_face_illusion_dataset>`
            See this dataset in the Dataset Gallery for more info.

    """
    return _download_dataset(_dataset_victorian_goblet_face_illusion, load=load)


_dataset_victorian_goblet_face_illusion = _SingleFileDownloadableDatasetLoader(
    'Victorian_Goblet_face_illusion/Vase.stl',
)


def download_reservoir(load=True):
    """Download the UNISIM-II-D reservoir model.

    UNISIM-II is a synthetic carbonate reservoir model created by
    UNISIM-CEPETRO-Unicamp. The dataset can be used to compare methodologies
    and performance of different techniques, simulators, algorithms, among others.
    See more at https://www.unisim.cepetro.unicamp.br/benchmarks/br/unisim-ii/overview

    This dataset is licenced under the Database Contents License: http://opendatacommons.org/licenses/dbcl/1.0/

    Parameters
    ----------
    load : bool, default: True
        Load the dataset after downloading it when ``True``.  Set this
        to ``False`` and only the filename will be returned.

    Returns
    -------
    pyvista.ExplicitStructuredGrid or str
        DataSet or filename depending on ``load``.

    Examples
    --------
    Load and plot dataset.

    >>> from pyvista import examples
    >>> import pyvista as pv
    >>> dataset = examples.download_reservoir()
    >>> dataset
    ExplicitStructuredGrid (...)
      N Cells:    47610
      N Points:   58433
      X Bounds:   3.104e+05, 3.177e+05
      Y Bounds:   7.477e+06, 7.486e+06
      Z Bounds:   -2.472e+03, -1.577e+03
      N Arrays:   6


    >>> plot = pv.Plotter()
    >>> _ = plot.add_mesh(dataset, show_edges=True)
    >>> camera = plot.camera
    >>> camera.position = (312452, 7474760, 3507)
    >>> camera.focal_point = (314388, 7481520, -2287)
    >>> camera.up = (0.09, 0.63, 0.77)
    >>> camera.distance = 9112
    >>> camera.clipping_range = (595, 19595)
    >>> plot.show()

    .. seealso::

        :ref:`Reservoir Dataset <reservoir_dataset>`
            See this dataset in the Dataset Gallery for more info.

    """
    return _download_dataset(_dataset_reservoir, load=load)


def _reservoir_load_func(grid):
    # See loading steps from this example:
    # https://examples.vtk.org/site/Python/ExplicitStructuredGrid/LoadESGrid/
    grid.ComputeFacesConnectivityFlagsArray()
    grid.set_active_scalars('ConnectivityFlags')

    # Remove misc data fields stored with the dataset
    grid.field_data.remove('dimensions')
    grid.field_data.remove('name')
    grid.field_data.remove('properties')
    grid.field_data.remove('filename')

    return grid


_dataset_reservoir = _SingleFileDownloadableDatasetLoader(
    'reservoir/UNISIM-II-D.zip',
    target_file='UNISIM-II-D.vtu',
    read_func=pyvista.ExplicitStructuredGrid,  # type: ignore[arg-type]
    load_func=_reservoir_load_func,
)


def download_whole_body_ct_male(load=True, *, high_resolution=False):
    r"""Download a CT image of a male subject with 117 segmented anatomic structures.

    This dataset is subject ``'s1397'`` from the TotalSegmentator dataset, version 2.0.1,
    available from `zenodo <https://zenodo.org/records/10047292>`_. See the
    original paper for details:

    Jakob Wasserthal et al., “TotalSegmentator: Robust Segmentation of 104 Anatomic
    Structures in CT Images,” Radiology, Jul. 2023, doi: https://doi.org/10.1148/ryai.230024.

    The dataset is loaded as a :class:`~pyvista.MultiBlock` with three blocks:

    -   ``'ct'``: :class:`~pyvista.ImageData` with CT data.

    -   ``'segmentations'``: :class:`~pyvista.MultiBlock` with 117 :class:`~pyvista.ImageData`
        blocks, each containing a binary segmentation label. The blocks are named by
        their anatomic structure (e.g. ``'heart'``) and are sorted alphabetically. See the
        examples below for a complete list label names.

    -   ``'label_map'``: :class:`~pyvista.ImageData` with a label map array. The
        label map is an alternative representation of the segmentation where
        the masks are combined into a single scalar array.

        .. note::

            The label map is not part of the original data source.

    Licensed under Creative Commons Attribution 4.0 International.

    .. versionadded:: 0.45

        Three dictionaries are now included with the dataset's
        :class:`~pyvista.DataObject.user_dict` to map label names to ids and
        colors:

        - ``'names_to_colors'`` : maps segment names to 8-bit RGB colors.
        - ``'names_to_ids'`` : maps segment names to integer ids used by the label map.
        - ``'ids_to_colors'`` : maps label ids to colors.

        The label ids are the ids used by the included label map.

    .. versionchanged:: 0.45

        A downsampled version of this dataset with dimensions ``(160, 160, 273)``
        is now returned. Previously, a high-resolution version with dimensions
        ``(320, 320, 547)`` was returned. Use ``high_resolution=True`` for the
        high-resolution version.

    Parameters
    ----------
    load : bool, default: True
        Load the dataset after downloading it when ``True``.  Set this
        to ``False`` and only the filename will be returned.

    high_resolution : bool, default: False
        Set this to ``True`` to return a high-resolution version of this dataset.
        By default, a :meth:`resampled <pyvista.ImageDataFilters.resample>` version
        with a ``0.5`` sampling rate is returned.

        .. versionadded:: 0.45

    Returns
    -------
    pyvista.MultiBlock or str
        DataSet or filename depending on ``load``.

    Examples
    --------
    Load the dataset and get some of its properties.

    >>> from pyvista import examples
    >>> import pyvista as pv
    >>> dataset = examples.download_whole_body_ct_male()

    Get the CT image.

    >>> ct_image = dataset['ct']
    >>> ct_image
    ImageData (...)
      N Cells:      6876432
      N Points:     6988800
      X Bounds:     7.500e-01, 4.778e+02
      Y Bounds:     7.500e-01, 4.778e+02
      Z Bounds:     7.527e-01, 8.182e+02
      Dimensions:   160, 160, 273
      Spacing:      3.000e+00, 3.000e+00, 3.005e+00
      N Arrays:     1

    Get the segmentation label names and show the first three.

    >>> segmentations = dataset['segmentations']
    >>> label_names = segmentations.keys()
    >>> label_names[:3]
    ['adrenal_gland_left', 'adrenal_gland_right', 'aorta']

    Get the label map and show its data range.

    >>> label_map = dataset['label_map']
    >>> label_map.get_data_range()
    (np.uint8(0), np.uint8(117))

    Show the ``'names_to_colors'`` dictionary with RGB colors for each segment.

    >>> dataset.user_dict['names_to_colors']  # doctest: +SKIP

    Show the ``'names_to_ids'`` dictionary with a mapping from segment names to segment ids.

    >>> dataset.user_dict['names_to_ids']  # doctest: +SKIP

    Create a surface mesh of the segmentation labels.

    >>> labels_mesh = label_map.contour_labels()

    Color the surface using :func:`~pyvista.DataSetFilters.color_labels`. Use the
    ``'ids_to_colors'`` dictionary that's included with the dataset to map the colors.

    >>> colored_mesh = labels_mesh.color_labels(
    ...     colors=dataset.user_dict['ids_to_colors']
    ... )

    Plot the CT image and segmentation labels together.

    >>> pl = pv.Plotter()
    >>> _ = pl.add_volume(
    ...     ct_image,
    ...     cmap='bone',
    ...     opacity='sigmoid_8',
    ...     show_scalar_bar=False,
    ... )
    >>> _ = pl.add_mesh(colored_mesh)
    >>> pl.view_zx()
    >>> pl.camera.up = (0, 0, 1)
    >>> pl.camera.zoom(1.3)
    >>> pl.show()

    .. seealso::

        :ref:`anatomical_groups_example`
            Additional examples using this dataset.

        :ref:`Whole Body Ct Male Dataset <whole_body_ct_male_dataset>`
            See this dataset in the Dataset Gallery for more info.

        :ref:`Whole Body Ct Female Dataset <whole_body_ct_female_dataset>`
            Similar dataset of a female subject.

        :ref:`medical_dataset_gallery`
            Browse other medical datasets.

        :ref:`volume_with_mask_example`
            See additional examples using this dataset.

    """
    if high_resolution:
        return _download_dataset(__dataset_whole_body_ct_male_high_res, load=load)
    return _download_dataset(_dataset_whole_body_ct_male, load=load)


class _WholeBodyCTUtilities:  # pragma: no cover
    @staticmethod
    def import_colors_dict(module_path):
        # Import `colors` dict from downloaded `colors.py` module
        module_name = 'colors'
        spec = importlib.util.spec_from_file_location(module_name, module_path)
        if spec is not None:
            module = importlib.util.module_from_spec(spec)
            sys.modules[spec.name] = module
            spec.loader.exec_module(module)  # type:ignore[union-attr]
            from colors import colors

            return dict(sorted(colors.items()))
        else:
            msg = 'Unable to load colors.'
            raise RuntimeError(msg)

    @staticmethod
    def add_metadata(dataset: pyvista.MultiBlock, colors_module_path: str):
        # Add color and id mappings to dataset
        segmentations = cast('pyvista.MultiBlock', dataset['segmentations'])
        label_names = sorted(segmentations.keys())
        names_to_colors = _WholeBodyCTUtilities.import_colors_dict(colors_module_path)
        names_to_ids = {key: i + 1 for i, key in enumerate(label_names)}
        dataset.user_dict['names_to_colors'] = names_to_colors
        dataset.user_dict['names_to_ids'] = names_to_ids
        dataset.user_dict['ids_to_colors'] = dict(
            sorted({names_to_ids[name]: names_to_colors[name] for name in label_names}.items())
        )

    @staticmethod
    def label_map_from_masks(masks: pyvista.MultiBlock):
        # Create label map array from segmentation masks
        # Initialize array with background values (zeros)
        n_points = cast('pyvista.ImageData', masks[0]).n_points
        label_map_array = np.zeros((n_points,), dtype=np.uint8)
        label_names = sorted(masks.keys())
        for i, name in enumerate(label_names):
            mask = cast('pyvista.ImageData', masks[name])
            label_map_array[mask.active_scalars == 1] = i + 1

        # Add scalars to a new image
        label_map_image = pyvista.ImageData()
        label_map_image.copy_structure(cast('pyvista.ImageData', masks[0]))
        label_map_image['label_map'] = label_map_array  # type: ignore[assignment]
        return label_map_image

    @staticmethod
    def load_func(files):
        dataset_file, colors_module = files
        dataset = dataset_file.load()

        # Create label map and add to dataset
        dataset['label_map'] = _WholeBodyCTUtilities.label_map_from_masks(dataset['segmentations'])

        # Add metadata
        _WholeBodyCTUtilities.add_metadata(dataset, colors_module.path)
        return dataset

    @staticmethod
    def files_func(name):
        # Resampled version is saved as a multiblock
        target_file = f'{name}.vtm' if 'resampled' in name else name

        def func():
            # Multiple files needed for read, but only one gets loaded
            dataset = _SingleFileDownloadableDatasetLoader(
                f'whole_body_ct/{name}.zip',
                target_file=target_file,
            )
            colors = _DownloadableFile('whole_body_ct/colors.py')
            return dataset, colors

        return func


_dataset_whole_body_ct_male = _MultiFileDownloadableDatasetLoader(
    _WholeBodyCTUtilities.files_func('s1397_resampled'), load_func=_WholeBodyCTUtilities.load_func
)
__dataset_whole_body_ct_male_high_res = _MultiFileDownloadableDatasetLoader(
    _WholeBodyCTUtilities.files_func('s1397'), load_func=_WholeBodyCTUtilities.load_func
)


def download_whole_body_ct_female(load=True, *, high_resolution=False):
    r"""Download a CT image of a female subject with 117 segmented anatomic structures.

    This dataset is subject ``'s1380'`` from the TotalSegmentator dataset, version 2.0.1,
    available from `zenodo <https://zenodo.org/records/10047292>`_. See the
    original paper for details:

    Jakob Wasserthal et al., “TotalSegmentator: Robust Segmentation of 104 Anatomic
    Structures in CT Images,” Radiology, Jul. 2023, doi: https://doi.org/10.1148/ryai.230024.

    The dataset is loaded as a :class:`~pyvista.MultiBlock` with three blocks:

    -   ``'ct'``: :class:`~pyvista.ImageData` with CT data.

    -   ``'segmentations'``: :class:`~pyvista.MultiBlock` with 117 :class:`~pyvista.ImageData`
        blocks, each containing a binary segmentation label. The blocks are named by
        their anatomic structure (e.g. ``'heart'``) and are sorted alphabetically. See the
        examples below for a complete list label names.

    -   ``'label_map'``: :class:`~pyvista.ImageData` with a label map array. The
        label map is an alternative representation of the segmentation where
        the masks are combined into a single scalar array.

        .. note::

            The label map is not part of the original data source.

    Licensed under Creative Commons Attribution 4.0 International.

    .. versionadded:: 0.45

        Three dictionaries are now included with the dataset's
        :class:`~pyvista.DataObject.user_dict` to map label names to ids and
        colors:

        - ``'names_to_colors'`` : maps segment names to 8-bit RGB colors.
        - ``'names_to_ids'`` : maps segment names to integer ids used by the label map.
        - ``'ids_to_colors'`` : maps label ids to colors.

        The label ids are the ids used by the included label map.

    .. versionchanged:: 0.45

        A downsampled version of this dataset with dimensions ``(160, 160, 273)``
        is now returned. Previously, a high-resolution version with dimensions
        ``(320, 320, 547)`` was returned. Use ``high_resolution=True`` for the
        high-resolution version.

    Parameters
    ----------
    load : bool, default: True
        Load the dataset after downloading it when ``True``.  Set this
        to ``False`` and only the filename will be returned.

    high_resolution : bool, default: False
        Set this to ``True`` to return a high-resolution version of this dataset.
        By default, a :meth:`resampled <pyvista.ImageDataFilters.resample>` version
        with a ``0.5`` sampling rate is returned.

        .. versionadded:: 0.45

    Returns
    -------
    pyvista.MultiBlock or str
        DataSet or filename depending on ``load``.

    Examples
    --------
    Load the dataset.

    >>> from pyvista import examples
    >>> import pyvista as pv
    >>> dataset = examples.download_whole_body_ct_female()

    Get the names of the dataset's blocks.

    >>> dataset.keys()
    ['ct', 'segmentations', 'label_map']

    Get the CT image.

    >>> ct_image = dataset['ct']
    >>> ct_image
    ImageData (...)
      N Cells:      6825870
      N Points:     6937600
      X Bounds:     7.500e-01, 4.778e+02
      Y Bounds:     7.500e-01, 4.778e+02
      Z Bounds:     7.528e-01, 8.122e+02
      Dimensions:   160, 160, 271
      Spacing:      3.000e+00, 3.000e+00, 3.006e+00
      N Arrays:     1

    Get the segmentation label names and show the first three.

    >>> segmentations = dataset['segmentations']
    >>> label_names = segmentations.keys()
    >>> label_names[:3]
    ['adrenal_gland_left', 'adrenal_gland_right', 'aorta']

    Get the label map and show its data range.

    >>> label_map = dataset['label_map']
    >>> label_map.get_data_range()
    (np.uint8(0), np.uint8(117))

    Show the ``'names_to_colors'`` dictionary with RGB colors for each segment.

    >>> dataset.user_dict['names_to_colors']  # doctest: +SKIP

    Show the ``'names_to_ids'`` dictionary with a mapping from segment names to segment ids.

    >>> dataset.user_dict['names_to_ids']  # doctest: +SKIP

    Create a surface mesh of the segmentation labels.

    >>> labels_mesh = label_map.contour_labels()

    Color the surface using :func:`~pyvista.DataSetFilters.color_labels`. Use the
    ``'ids_to_colors'`` dictionary included with the dataset to map the colors.

    >>> colored_mesh = labels_mesh.color_labels(
    ...     colors=dataset.user_dict['ids_to_colors']
    ... )

    Plot the CT image and segmentation labels together.

    >>> pl = pv.Plotter()
    >>> _ = pl.add_volume(
    ...     ct_image,
    ...     cmap='bone',
    ...     opacity='sigmoid_7',
    ...     show_scalar_bar=False,
    ... )
    >>> _ = pl.add_mesh(colored_mesh)
    >>> pl.view_zx()
    >>> pl.camera.up = (0, 0, 1)
    >>> pl.camera.zoom(1.3)
    >>> pl.show()

    .. seealso::

        :ref:`anatomical_groups_example`
            Additional examples using this dataset.

        :ref:`Whole Body Ct Female Dataset <whole_body_ct_female_dataset>`
            See this dataset in the Dataset Gallery for more info.

        :ref:`Whole Body Ct Male Dataset <whole_body_ct_male_dataset>`
            Similar dataset of a male subject.

        :ref:`medical_dataset_gallery`
            Browse other medical datasets.

        :ref:`volume_with_mask_example`
            See additional examples using this dataset.

    """
    if high_resolution:
        return _download_dataset(__dataset_whole_body_ct_female_high_res, load=load)
    return _download_dataset(_dataset_whole_body_ct_female, load=load)


_dataset_whole_body_ct_female = _MultiFileDownloadableDatasetLoader(
    _WholeBodyCTUtilities.files_func('s1380_resampled'), load_func=_WholeBodyCTUtilities.load_func
)
__dataset_whole_body_ct_female_high_res = _MultiFileDownloadableDatasetLoader(
    _WholeBodyCTUtilities.files_func('s1380'), load_func=_WholeBodyCTUtilities.load_func
)


def download_room_cff(load=True):
    """Download a room model in CFF format.

    Parameters
    ----------
    load : bool, default: True
        Load the dataset after downloading it when ``True``.  Set this
        to ``False`` and only the filename will be returned.

    Returns
    -------
    pyvista.MultiBlock or tuple
        DataSet or tuple of filenames depending on ``load``.

    Examples
    --------
    >>> import pyvista as pv
    >>> from pyvista import examples
    >>> blocks = examples.download_room_cff()
    >>> mesh = blocks[0]
    >>> mesh.plot(cpos='xy', scalars='SV_T')

    .. seealso::

        :ref:`Room Cff Dataset <room_cff_dataset>`
            See this dataset in the Dataset Gallery for more info.

    """
    return _download_dataset(_dataset_room_cff, load=load)


def _dataset_room_cff_files_func():
    cas = _SingleFileDownloadableDatasetLoader('FLUENTCFF/room.cas.h5')
    dat = _DownloadableFile('FLUENTCFF/room.dat.h5')
    return cas, dat


_dataset_room_cff = _MultiFileDownloadableDatasetLoader(_dataset_room_cff_files_func)


def download_m4_total_density(load=True):
    """Download a total density dataset of the chemistry.

    Parameters
    ----------
    load : bool, default: True
        Load the dataset after downloading it when ``True``.  Set this
        to ``False`` and only the filename will be returned.

    Returns
    -------
    pyvista.ImageData | str
        DataSet or filename depending on ``load``.

    Examples
    --------
    >>> import pyvista as pv
    >>> from pyvista import examples

    >>> filename = examples.download_m4_total_density(load=False)
    >>> reader = pv.get_reader(filename)
    >>> reader.hb_scale = 1.1
    >>> reader.b_scale = 10.0

    >>> grid = reader.read()
    >>> poly = reader.read(grid=False)

    Add the outline and volume to the plotter.

    >>> pl = pv.Plotter()
    >>> outline = pl.add_mesh(grid.outline(), color='black')
    >>> volume = pl.add_volume(grid)

    Add atoms and bonds to the plotter.

    >>> atoms = pl.add_mesh(poly.glyph(geom=pv.Sphere()), color='red')
    >>> bonds = pl.add_mesh(poly.tube(), color='white')

    >>> pl.show(cpos='zx')

    .. seealso::

        :ref:`M4 Total Density Dataset <m4_total_density_dataset>`
            See this dataset in the Dataset Gallery for more info.

    """
    return _download_dataset(_dataset_m4_total_density, load=load)


_dataset_m4_total_density = _SingleFileDownloadableDatasetLoader('m4_TotalDensity.cube')


def download_headsq(load=True):
    """Download the headsq dataset.

    The headsq dataset is a 3D MRI scan of a human head.

    .. versionadded:: 0.44.0

    Parameters
    ----------
    load : bool, default: True
        Load the dataset after downloading it when ``True``.  Set this
        to ``False`` and only the filename will be returned.

    Returns
    -------
    pyvista.ImageData | str
        DataSet or filename depending on ``load``.

    Examples
    --------
    >>> from pyvista import examples
    >>> mesh = examples.download_headsq()
    >>> mesh.plot(cpos='xy')

    .. seealso::

        :ref:`Headsq Dataset <headsq_dataset>`
            See this dataset in the Dataset Gallery for more info.

    """
    return _download_dataset(_dataset_headsq, load=load)


def _dataset_headsq_files_func():
    return tuple(
        [_SingleFileDownloadableDatasetLoader('headsq/quarter.nhdr')]
        + [_DownloadableFile('headsq/quarter.' + str(i)) for i in range(1, 94)],
    )


_dataset_headsq = _MultiFileDownloadableDatasetLoader(_dataset_headsq_files_func)


def download_prism(load=True):
    """Download a prism model.

    .. versionadded:: 0.44.0

    Parameters
    ----------
    load : bool, default: True
        Load the dataset after downloading it when ``True``.  Set this
        to ``False`` and only the filename will be returned.

    Returns
    -------
    pyvista.UnstructuredGrid | str
        DataSet or filename depending on ``load``.

    Examples
    --------
    >>> from pyvista import examples
    >>> mesh = examples.download_prism()
    >>> mesh.plot()

    .. seealso::

        :ref:`Prism Dataset <prism_dataset>`
            See this dataset in the Dataset Gallery for more info.

    """
    return _download_dataset(_dataset_prism, load=load)


_dataset_prism = _SingleFileDownloadableDatasetLoader('prism.neu')


def download_t3_grid_0(load=True):
    """Download a T3 grid 0 image.

    .. versionadded:: 0.44.0

    Parameters
    ----------
    load : bool, default: True
        Load the dataset after downloading it when ``True``.  Set this
        to ``False`` and only the filename will be returned.

    Returns
    -------
    pyvista.ImageData | str
        DataSet or filename depending on ``load``.

    Examples
    --------
    >>> from pyvista import examples
    >>> mesh = examples.download_t3_grid_0()
    >>> mesh.plot()

    .. seealso::

        :ref:`T3 Grid 0 Dataset <t3_grid_0_dataset>`
            See this dataset in the Dataset Gallery for more info.

    """
    return _download_dataset(_dataset_t3_grid_0, load=load)


_dataset_t3_grid_0 = _SingleFileDownloadableDatasetLoader('t3_grid_0.mnc')


def download_caffeine(load=True):
    """Download the caffeine molecule.

    .. versionadded:: 0.44.0

    Parameters
    ----------
    load : bool, default: True
        Load the dataset after downloading it when ``True``.  Set this
        to ``False`` and only the filename will be returned.

    Returns
    -------
    pyvista.PolyData | str
        DataSet or filename depending on ``load``.

    Examples
    --------
    >>> import pyvista as pv
    >>> from pyvista import examples
    >>> filename = examples.download_caffeine(load=False)
    >>> reader = pv.get_reader(filename)
    >>> poly = reader.read()

    Add atoms and bonds to the plotter.

    >>> pl = pv.Plotter()
    >>> atoms = pl.add_mesh(poly.glyph(geom=pv.Sphere(radius=0.1)), color='red')
    >>> bonds = pl.add_mesh(poly.tube(radius=0.1), color='gray')
    >>> pl.show(cpos='xy')

    .. seealso::

        :ref:`Caffeine Dataset <caffeine_dataset>`
            See this dataset in the Dataset Gallery for more info.

    """
    return _download_dataset(_dataset_caffeine, load=load)


_dataset_caffeine = _SingleFileDownloadableDatasetLoader('caffeine.pdb')


def download_e07733s002i009(load=True):  # paragma: no cover
    """Download a e07733s002i009 image.

    .. versionadded:: 0.44.0

    Parameters
    ----------
    load : bool, default: True
        Load the dataset after downloading it when ``True``.  Set this
        to ``False`` and only the filename will be returned.

    Returns
    -------
    pyvista.ImageData | str
        DataSet or filename depending on ``load``.

    Examples
    --------
    >>> from pyvista import examples
    >>> mesh = examples.download_e07733s002i009()
    >>> mesh.plot()

    .. seealso::

        :ref:`E07733s002i009 Dataset <e07733s002i009_dataset>`
            See this dataset in the Dataset Gallery for more info.

    """
    return _download_dataset(_dataset_e07733s002i009, load=load)


_dataset_e07733s002i009 = _SingleFileDownloadableDatasetLoader('E07733S002I009.MR')


def download_particles(load=True):
    """Download a particle dataset.

    .. versionadded:: 0.44.0

    Parameters
    ----------
    load : bool, default: True
        Load the dataset after downloading it when ``True``.  Set this
        to ``False`` and only the filename will be returned.

    Returns
    -------
    pyvista.PolyData | str
        DataSet or filename depending on ``load``.

    Examples
    --------
    >>> import pyvista as pv
    >>> from pyvista import examples
    >>> filename = examples.download_particles(load=False)
    >>> reader = pv.get_reader(filename)
    >>> reader.reader.SetDataByteOrderToBigEndian()
    >>> reader.reader.Update()
    >>> mesh = reader.read()
    >>> mesh.plot()

    .. seealso::

        :ref:`Particles Dataset <particles_dataset>`
            See this dataset in the Dataset Gallery for more info.

    """
    return _download_dataset(_dataset_particles, load=load)


_dataset_particles = _SingleFileDownloadableDatasetLoader('Particles.raw')


def download_prostar(load=True):
    """Download a prostar dataset.

    .. versionadded:: 0.44.0

    Parameters
    ----------
    load : bool, default: True
        Load the dataset after downloading it when ``True``.  Set this
        to ``False`` and only the filename will be returned.

    Returns
    -------
    pyvista.UnstructuredGrid | str
        DataSet or filename depending on ``load``.

    Examples
    --------
    >>> from pyvista import examples
    >>> mesh = examples.download_prostar()
    >>> mesh.plot()

    .. seealso::

        :ref:`Prostar Dataset <prostar_dataset>`
            See this dataset in the Dataset Gallery for more info.

    """
    return _download_dataset(_dataset_prostar, load=load)


def _prostar_files_func():
    # Multiple files needed for read, but only one gets loaded
    prostar_cel = _DownloadableFile('prostar.cel')
    prostar_vrt = _SingleFileDownloadableDatasetLoader('prostar.vrt')
    return prostar_vrt, prostar_cel


_dataset_prostar = _MultiFileDownloadableDatasetLoader(_prostar_files_func)


def download_3gqp(load=True):
    """Download a 3GQP dataset.

    .. versionadded:: 0.44.0

    Parameters
    ----------
    load : bool, default: True
        Load the dataset after downloading it when ``True``.  Set this
        to ``False`` and only the filename will be returned.

    Returns
    -------
    pyvista.PolyData | str
        DataSet or filename depending on ``load``.

    Examples
    --------
    >>> from pyvista import examples
    >>> mesh = examples.download_3gqp()
    >>> mesh.plot()

    .. seealso::

        :ref:`3gqp Dataset <3gqp_dataset>`
            See this dataset in the Dataset Gallery for more info.

    """
    return _download_dataset(_dataset_3gqp, load=load)


_dataset_3gqp = _SingleFileDownloadableDatasetLoader('3GQP.pdb')


def download_full_head(load=True):
    """Download the full head image.

    .. versionadded:: 0.45.0

    Parameters
    ----------
    load : bool, optional
        Load the dataset after downloading it when ``True``.  Set this
        to ``False`` and only the filename will be returned.

    Returns
    -------
    pyvista.ImageData | str
        DataSet or filename depending on ``load``.

    Examples
    --------
    >>> from pyvista import examples
    >>> dataset = examples.download_full_head()
    >>> dataset.plot(volume=True)

    .. seealso::

        :ref:`Full Head Dataset <full_head_dataset>`
            See this dataset in the Dataset Gallery for more info.

    """
    return _download_dataset(_dataset_full_head, load=load)


def _full_head_files_func():
    full_head_raw = _DownloadableFile('FullHead.raw.gz')
    full_head_mha = _SingleFileDownloadableDatasetLoader('FullHead.mhd')
    return full_head_mha, full_head_raw


_dataset_full_head = _MultiFileDownloadableDatasetLoader(_full_head_files_func)


def download_nek5000(load=True):
    """Download 2D nek5000 data example.

    .. versionadded:: 0.45.0

    Parameters
    ----------
    load : bool, optional
        Load the dataset after downloading it when ``True``.  Set this
        to ``False`` and only the filename will be returned. True requires
        vtk >= 9.3.

    Returns
    -------
    pyvista.UnstructuredGrid | str
        DataSet or filename depending on ``load``.

    Examples
    --------
    >>> from pyvista import examples
    >>> dataset = examples.download_nek5000()
    >>> dataset.plot(scalars='Velocity', cpos='xy')

    .. seealso::

        :ref:`Nek5000 Dataset <nek5000_dataset>`
            See this dataset in the Dataset Gallery for more info.

    """
    # Silence info messages about 2D mesh found
    with pyvista.vtk_verbosity('off'):
        return _download_dataset(_dataset_nek5000, load=load)


def _nek_5000_download():
    nek5000 = _SingleFileDownloadableDatasetLoader('nek5000/eddy_uv.nek5000')
    data_files = [_DownloadableFile(f'nek5000/eddy_uv0.f{str(i).zfill(5)}') for i in range(1, 12)]
    return (nek5000, *data_files)


_dataset_nek5000 = _MultiFileDownloadableDatasetLoader(_nek_5000_download)


def download_biplane(load=True):
    """Download biplane dataset.

    Parameters
    ----------
    load : bool, default: True
        Load the dataset after downloading it when ``True``.  Set this
        to ``False`` and only the filename will be returned.

    Returns
    -------
    pyvista.MultiBlock | str
        DataSet or filename depending on ``load``.

    Examples
    --------
    >>> from pyvista import examples
    >>> dataset = examples.download_biplane()
    >>> dataset.plot(cpos='zy', zoom=1.5)

    .. seealso::

        :ref:`Biplane Dataset <biplane_dataset>`
            See this dataset in the Dataset Gallery for more info.

    """
    return _download_dataset(_dataset_biplane, load=load)


_dataset_biplane = _SingleFileDownloadableDatasetLoader('biplane_rms_pressure_bs.exo')<|MERGE_RESOLUTION|>--- conflicted
+++ resolved
@@ -139,11 +139,7 @@
         # always convert windows paths
         posix_fname = PureWindowsPath(fname).as_posix() if os.name == 'nt' else fname
         # ignore mac hidden directories
-<<<<<<< HEAD
-        if '/__MACOSX/' in posix_fname:  # pragma: no cover
-=======
-        if '/__MACOSX/' in posix_fname:
->>>>>>> 382d9105
+        if '/__MACOSX/' in posix_posix_fname:  # pragma: no cover
             continue
         if posix_fname.endswith(target_path):
             found_fnames.append(posix_fname)
