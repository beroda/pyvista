--- conflicted
+++ resolved
@@ -15,11 +15,7 @@
 
 """
 # major, minor, patch
-<<<<<<< HEAD
-version_info = 0, 30, 0
-=======
-version_info = 0, 30, 'dev0'
->>>>>>> 4ebb2c51
+version_info = 0, 30, 1
 
 # Nice string for the version
 __version__ = '.'.join(map(str, version_info))