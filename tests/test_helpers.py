import os

from PIL import Image, ImageDraw, ImageOps
import numpy as np
import pytest
import trimesh
import vtk

import pyvista
from pyvista import _vtk
from pyvista.errors import AmbiguousDataError, MissingDataError


def test_wrap_none():
    # check against the "None" edge case
    assert pyvista.wrap(None) is None


def test_wrap_pyvista_ndarray(sphere):
    pd = pyvista.wrap(sphere.points)
    assert isinstance(pd, pyvista.PolyData)


# NOTE: It's not necessary to test all data types here, several of the
# most used ones.  We're just checking that we can wrap VTK data types.
@pytest.mark.parametrize(
    'dtypes',
    [
        (np.float64, _vtk.vtkDoubleArray),
        (np.float32, _vtk.vtkFloatArray),
        (np.int64, _vtk.vtkTypeInt64Array),
        (np.int32, _vtk.vtkTypeInt32Array),
        (np.int8, _vtk.vtkSignedCharArray),
        (np.uint8, _vtk.vtkUnsignedCharArray),
    ],
)
def test_wrap_pyvista_ndarray_vtk(dtypes):
    np_dtype, vtk_class = dtypes
    np_array = np.array([[0, 10, 20], [-10, -200, 0], [0.5, 0.667, 0]], dtype=np_dtype)

    vtk_array = vtk_class()
    vtk_array.SetNumberOfComponents(3)
    vtk_array.SetNumberOfValues(9)
    for i in range(9):
        vtk_array.SetValue(i, np_array.flat[i])

    wrapped = pyvista.wrap(vtk_array)
    assert np.allclose(wrapped, np_array)
    assert wrapped.dtype == np_array.dtype


def test_wrap_trimesh():
    points = [[0, 0, 0], [0, 0, 1], [0, 1, 0]]
    faces = [[0, 1, 2]]
    tmesh = trimesh.Trimesh(points, faces=faces, process=False)
    mesh = pyvista.wrap(tmesh)
    assert isinstance(mesh, pyvista.PolyData)

    assert np.allclose(tmesh.vertices, mesh.points)
    assert np.allclose(tmesh.faces, mesh.faces[1:])


def test_make_tri_mesh(sphere):
    with pytest.raises(ValueError):
        pyvista.make_tri_mesh(sphere.points, sphere.faces)

    with pytest.raises(ValueError):
        pyvista.make_tri_mesh(sphere.points[:, :1], sphere.faces)

    faces = sphere.faces.reshape(-1, 4)[:, 1:]
    mesh = pyvista.make_tri_mesh(sphere.points, faces)

    assert np.allclose(sphere.points, mesh.points)
    assert np.allclose(sphere.faces, mesh.faces)


def test_wrappers():
    vtk_data = vtk.vtkPolyData()
    pv_data = pyvista.wrap(vtk_data)
    assert isinstance(pv_data, pyvista.PolyData)

    class Foo(pyvista.PolyData):
        """A user defined subclass of pyvista.PolyData."""

        pass

    default_wrappers = pyvista._wrappers.copy()
    # Use try...finally to set and reset _wrappers
    try:
        pyvista._wrappers['vtkPolyData'] = Foo

        pv_data = pyvista.wrap(vtk_data)
        assert isinstance(pv_data, Foo)

        tri_data = pv_data.delaunay_2d()

        assert isinstance(tri_data, Foo)

        uniform_grid = pyvista.UniformGrid()
        surface = uniform_grid.extract_surface()

        assert isinstance(surface, Foo)

        surface.delaunay_2d(inplace=True)
        assert isinstance(surface, Foo)

        sphere = pyvista.Sphere()
        assert isinstance(sphere, Foo)

        circle = pyvista.Circle()
        assert isinstance(circle, Foo)

    finally:
        pyvista._wrappers = default_wrappers  # always reset back to default


def test_inheritance_no_wrappers():
    class Foo(pyvista.PolyData):
        pass

    # inplace operations do not change type
    mesh = Foo(pyvista.Sphere())
    mesh.decimate(0.5, inplace=True)
    assert isinstance(mesh, Foo)

    # without using _wrappers, we need to explicitly handle inheritance
    mesh = Foo(pyvista.Sphere())
    new_mesh = mesh.decimate(0.5)
    assert isinstance(new_mesh, pyvista.PolyData)
    foo_new_mesh = Foo(new_mesh)
    assert isinstance(foo_new_mesh, Foo)


def test_cubemap(tmpdir):
    # plot cubemap with markers to debug
    path = str(tmpdir.mkdir("tmpdir"))
<<<<<<< HEAD
    sets = {
        'posx': '+X',
        'negx': '-X',
        'posy': '+Y',
        'negy': '-Y',
        'posz': '+Z',
        'negz': '-Z',
    }
    size = 100
    sz = (size, size)
    text_corner = ((sz[0] - 15) // 2, (sz[0] - 15) // 2)
    for suffix, name in sets.items():
        image = Image.new('RGB', sz)
        ImageDraw.Draw(image).text(text_corner, name)
        image = ImageOps.mirror(image)
        image.save(os.path.join(path, suffix + '.jpg'))
=======
    sets = ['posx', 'negx', 'posy', 'negy', 'posz', 'negz']
    filenames = []
    for suffix in sets:
        image = Image.new('RGB', (10, 10))
        filename = os.path.join(path, suffix + '.jpg')
        image.save(filename)
        filenames.append(filename)
>>>>>>> 91a562fa

    cubemap = pyvista.cubemap(path)
    assert isinstance(cubemap, pyvista.Texture)

    with pytest.raises(FileNotFoundError, match='Unable to locate'):
        pyvista.cubemap('')

<<<<<<< HEAD
    cubemap.plot()
=======
    skybox = pyvista.cubemap_from_filenames(filenames)
    assert isinstance(skybox, pyvista.Texture)

    with pytest.raises(ValueError, match='must contain 6 paths'):
        pyvista.cubemap_from_filenames(image_paths=['/path'])
>>>>>>> 91a562fa


def test_array_association():
    # TODO: cover vtkTable/ROW association case
    mesh = pyvista.PolyData()
    FieldAssociation = pyvista.FieldAssociation

    # single match cases
    mesh.point_data['p'] = []
    mesh.cell_data['c'] = []
    mesh.field_data['f'] = ['foo']
    for preference in 'point', 'cell', 'field':
        assoc = mesh.get_array_association('p', preference=preference)
        assert assoc == FieldAssociation.POINT
        assoc = mesh.get_array_association('c', preference=preference)
        assert assoc == FieldAssociation.CELL
        assoc = mesh.get_array_association('f', preference=preference)
        assert assoc == FieldAssociation.NONE

    # multiple match case
    mesh.point_data['common'] = []
    mesh.cell_data['common'] = []
    mesh.field_data['common'] = ['foo']
    assoc = mesh.get_array_association('common', preference='point')
    assert assoc == FieldAssociation.POINT
    assoc = mesh.get_array_association('common', preference='cell')
    assert assoc == FieldAssociation.CELL
    assoc = mesh.get_array_association('common', preference='field')
    assert assoc == FieldAssociation.NONE

    # regression test against overly suggestive preference
    mesh.clear_cell_data()  # point and field left
    assoc = mesh.get_array_association('common', 'cell')
    assert assoc != FieldAssociation.CELL

    # missing cases
    mesh.clear_data()
    with pytest.raises(KeyError, match='not present in this dataset.'):
        assoc = mesh.get_array_association('missing')
    assoc = pyvista.get_array_association(mesh, 'missing', err=False)
    assert assoc == FieldAssociation.NONE

    with pytest.raises(ValueError, match='not supported.'):
        mesh.get_array_association('name', preference='row')


def test_set_default_active_vectors():
    mesh = pyvista.Sphere()
    mesh.clear_data()  # make sure we have a clean mesh with no arrays to start

    assert mesh.active_vectors_name is None

    # Point data vectors
    mesh["vec_point"] = np.ones((mesh.n_points, 3))
    pyvista.set_default_active_vectors(mesh)
    assert mesh.active_vectors_name == "vec_point"
    mesh.clear_data()

    # Cell data vectors
    mesh["vec_cell"] = np.ones((mesh.n_cells, 3))
    pyvista.set_default_active_vectors(mesh)
    assert mesh.active_vectors_name == "vec_cell"
    mesh.clear_data()

    # Raises if no data is present
    with pytest.raises(MissingDataError):
        pyvista.set_default_active_vectors(mesh)
    assert mesh.active_vectors_name is None

    # Raises if no vector-like data is present
    mesh["scalar_data"] = np.ones((mesh.n_points, 1))
    with pytest.raises(MissingDataError):
        pyvista.set_default_active_vectors(mesh)
    assert mesh.active_vectors_name is None
    mesh.clear_data()

    # Raises if multiple vector-like data is present
    mesh["vec_data1"] = np.ones((mesh.n_points, 3))
    mesh["vec_data2"] = np.ones((mesh.n_points, 3))
    with pytest.raises(AmbiguousDataError):
        pyvista.set_default_active_vectors(mesh)
    assert mesh.active_vectors_name is None
    mesh.clear_data()

    # Raises if multiple vector-like data in cell and point
    mesh["vec_data1"] = np.ones((mesh.n_points, 3))
    mesh["vec_data2"] = np.ones((mesh.n_cells, 3))
    with pytest.raises(AmbiguousDataError):
        pyvista.set_default_active_vectors(mesh)
    assert mesh.active_vectors_name is None

    # Raises if multiple vector-like data with same name
    mesh["vec_data"] = np.ones((mesh.n_points, 3))
    mesh["vec_data"] = np.ones((mesh.n_cells, 3))
    with pytest.raises(AmbiguousDataError):
        pyvista.set_default_active_vectors(mesh)
    assert mesh.active_vectors_name is None


def test_set_default_active_scalarrs():
    mesh = pyvista.Sphere()
    mesh.clear_data()  # make sure we have a clean mesh with no arrays to start

    assert mesh.active_scalars_name is None

    # Point data scalars
    mesh["scalar_point"] = np.ones(mesh.n_points)
    mesh.set_active_scalars(None)
    pyvista.set_default_active_scalars(mesh)
    assert mesh.active_scalars_name == "scalar_point"
    mesh.clear_data()

    # Cell data scalars
    mesh["scalar_cell"] = np.ones(mesh.n_cells)
    mesh.set_active_scalars(None)
    pyvista.set_default_active_scalars(mesh)
    assert mesh.active_scalars_name == "scalar_cell"
    mesh.clear_data()

    # Point data scalars multidimensional
    mesh["scalar_point"] = np.ones((mesh.n_points, 3))
    mesh.set_active_scalars(None)
    pyvista.set_default_active_scalars(mesh)
    assert mesh.active_scalars_name == "scalar_point"
    mesh.clear_data()

    # Cell data scalars multidimensional
    mesh["scalar_cell"] = np.ones((mesh.n_cells, 3))
    mesh.set_active_scalars(None)
    pyvista.set_default_active_scalars(mesh)
    assert mesh.active_scalars_name == "scalar_cell"
    mesh.clear_data()

    # Raises if no data is present
    with pytest.raises(MissingDataError):
        pyvista.set_default_active_scalars(mesh)
    assert mesh.active_scalars_name is None

    # Raises if multiple scalar-like data is present
    mesh["scalar_data1"] = np.ones(mesh.n_points)
    mesh["scalar_data2"] = np.ones(mesh.n_points)
    mesh.set_active_scalars(None)
    with pytest.raises(AmbiguousDataError):
        pyvista.set_default_active_scalars(mesh)
    assert mesh.active_scalars_name is None
    mesh.clear_data()

    # Raises if multiple scalar-like data in cell and point
    mesh["scalar_data1"] = np.ones(mesh.n_points)
    mesh["scalar_data2"] = np.ones(mesh.n_cells)
    mesh.set_active_scalars(None)
    with pytest.raises(AmbiguousDataError):
        pyvista.set_default_active_scalars(mesh)
    assert mesh.active_scalars_name is None

    # Raises if multiple scalar-like data with same name
    mesh["scalar_data"] = np.ones(mesh.n_points)
    mesh["scalar_data"] = np.ones(mesh.n_cells)
    mesh.set_active_scalars(None)
    with pytest.raises(AmbiguousDataError):
        pyvista.set_default_active_scalars(mesh)
    assert mesh.active_scalars_name is None<|MERGE_RESOLUTION|>--- conflicted
+++ resolved
@@ -134,7 +134,6 @@
 def test_cubemap(tmpdir):
     # plot cubemap with markers to debug
     path = str(tmpdir.mkdir("tmpdir"))
-<<<<<<< HEAD
     sets = {
         'posx': '+X',
         'negx': '-X',
@@ -146,20 +145,14 @@
     size = 100
     sz = (size, size)
     text_corner = ((sz[0] - 15) // 2, (sz[0] - 15) // 2)
+    filenames = []
     for suffix, name in sets.items():
         image = Image.new('RGB', sz)
         ImageDraw.Draw(image).text(text_corner, name)
         image = ImageOps.mirror(image)
-        image.save(os.path.join(path, suffix + '.jpg'))
-=======
-    sets = ['posx', 'negx', 'posy', 'negy', 'posz', 'negz']
-    filenames = []
-    for suffix in sets:
-        image = Image.new('RGB', (10, 10))
         filename = os.path.join(path, suffix + '.jpg')
         image.save(filename)
         filenames.append(filename)
->>>>>>> 91a562fa
 
     cubemap = pyvista.cubemap(path)
     assert isinstance(cubemap, pyvista.Texture)
@@ -167,15 +160,13 @@
     with pytest.raises(FileNotFoundError, match='Unable to locate'):
         pyvista.cubemap('')
 
-<<<<<<< HEAD
     cubemap.plot()
-=======
+
     skybox = pyvista.cubemap_from_filenames(filenames)
     assert isinstance(skybox, pyvista.Texture)
 
     with pytest.raises(ValueError, match='must contain 6 paths'):
         pyvista.cubemap_from_filenames(image_paths=['/path'])
->>>>>>> 91a562fa
 
 
 def test_array_association():
