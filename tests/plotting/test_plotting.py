--- conflicted
+++ resolved
@@ -3132,8 +3132,7 @@
         plotter.add_point_scalar_labels(points=points, labels=False)
 
     plotter.add_point_scalar_labels(points, labels)
-<<<<<<< HEAD
-    plotter.show(before_close_callback=verify_cache_image)
+    plotter.show()
 
 def test_plot_algorithm_simple():
     algo = vtk.vtkConeSource()
@@ -3143,7 +3142,7 @@
     pl.add_mesh(algo, color='red')
     pl.show(before_close_callback=verify_cache_image, auto_close=False)
     algo.SetResolution(3)
-    pl.show(before_close_callback=verify_cache_image)
+    pl.show()
 
 
 def test_plot_algorithm_scalars():
@@ -3151,7 +3150,4 @@
 
     pl = pyvista.Plotter()
     pl.add_mesh(algo)
-    pl.show(before_close_callback=verify_cache_image)
-=======
-    plotter.show()
->>>>>>> 051b08e2
+    pl.show()